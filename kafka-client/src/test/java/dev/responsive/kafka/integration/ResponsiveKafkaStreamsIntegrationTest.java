--- conflicted
+++ resolved
@@ -147,11 +147,7 @@
 
     // Then:
     try (
-<<<<<<< HEAD
-        final var mongoClient = SessionUtil.connect(mongo.getConnectionString(), null, null, null);
-=======
-        final var mongoClient = SessionUtil.connect(mongo.getConnectionString(), null, null, "");
->>>>>>> 14e8e1ae
+        final var mongoClient = SessionUtil.connect(mongo.getConnectionString(), null, null, "", null);
         final var deserializer = new StringDeserializer();
     ) {
       final List<String> dbs = new ArrayList<>();
