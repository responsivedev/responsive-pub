--- conflicted
+++ resolved
@@ -15,7 +15,6 @@
  */
 
 package dev.responsive.kafka.integration;
-
 
 import static dev.responsive.kafka.testutils.IntegrationTestUtils.minutesToMillis;
 import static dev.responsive.kafka.testutils.IntegrationTestUtils.pipeRecords;
@@ -137,10 +136,7 @@
     final ConcurrentMap<Windowed<Long>, Long> collect = new ConcurrentHashMap<>();
     final CountdownLatchWrapper outputLatch = new CountdownLatchWrapper(0);
 
-<<<<<<< HEAD
-=======
     final CountDownLatch finalLatch = new CountDownLatch(2);
->>>>>>> cfddbf6b
     final KStream<Long, Long> input = builder.stream(inputTopic());
     
     input
@@ -159,13 +155,10 @@
         .peek((k, v) -> {
           collect.put(k, v);
           outputLatch.countDown();
-<<<<<<< HEAD
-=======
 
           if (v == 1000) {
             finalLatch.countDown();
           }
->>>>>>> cfddbf6b
         })
         // discard the window, so we don't have to serialize it
         // we're not checking the output topic anyway
@@ -188,17 +181,10 @@
       // produce two keys each having values 0-2 that are 100ms apart
       // which should result in just one window (per key) with the sum
       // of 3 after the first Streams instance is closed
-<<<<<<< HEAD
-      inputLatch.resetCountdown(6);
       outputLatch.resetCountdown(6);
       pipeInput(producer, inputTopic(), () -> timestamp.getAndAdd(100), 0, 3, 0, 1);
-
-      inputLatch.await();
-=======
-      outputLatch.resetCountdown(6);
-      pipeInput(producer, inputTopic(), () -> timestamp.getAndAdd(100), 0, 3, 0, 1);
->>>>>>> cfddbf6b
       outputLatch.await();
+
       assertThat(collect, Matchers.hasEntry(windowed(0, baseTs, 5000), 3L));
     }
 
@@ -214,64 +200,42 @@
     ) {
       startAppAndAwaitRunning(Duration.ofSeconds(15), kafkaStreams);
 
-<<<<<<< HEAD
-      inputLatch.resetCountdown(4);
-=======
->>>>>>> cfddbf6b
       outputLatch.resetCountdown(4);
       // Produce another two records with values 3-4, still within the first window
       pipeInput(producer, inputTopic(), () -> timestamp.getAndAdd(100), 3, 5, 0, 1);
 
-<<<<<<< HEAD
-      inputLatch.await();
-=======
->>>>>>> cfddbf6b
       outputLatch.await();
       assertThat(collect, Matchers.hasEntry(windowed(0, baseTs, 5000), 10L));
 
       // Produce another set with values 5-10 in new window that advances stream-time
       // enough to expire the first window
-<<<<<<< HEAD
-      inputLatch.resetCountdown(10);
-=======
->>>>>>> cfddbf6b
       outputLatch.resetCountdown(10);
       final long secondWindowStart = baseTs + 10_000L;
       timestamp.set(secondWindowStart);
       pipeInput(producer, inputTopic(), () -> timestamp.getAndAdd(100), 5, 10, 0, 1);
 
-<<<<<<< HEAD
-      inputLatch.await();
-=======
->>>>>>> cfddbf6b
       outputLatch.await();
       assertThat(collect, Matchers.hasEntry(windowed(0, secondWindowStart, 5000), 35L));
 
       // at this point the records produced by this pipe should be
       // past the retention period and therefore be ignored from the
       // first window
-      inputLatch.resetCountdown(2);
       outputLatch.resetCountdown(2);
       timestamp.set(baseTs);
       pipeInput(producer, inputTopic(), timestamp::get, 100, 101, 0, 1);
 
-      inputLatch.await();
       outputLatch.await();
       assertThat(collect, Matchers.hasEntry(windowed(0, baseTs, 5000), 10L));
 
       // use this to signify that we're done processing and count
       // down the latch
-      inputLatch.resetCountdown(2);
       outputLatch.resetCountdown(2);
       timestamp.set(baseTs + 15000);
+
       pipeInput(producer, inputTopic(), timestamp::get, 1000, 1001, 0, 1);
-<<<<<<< HEAD
-=======
       finalLatch.await();
->>>>>>> cfddbf6b
-    }
-
-    inputLatch.await();
+    }
+
     outputLatch.await();
 
     // Then:
