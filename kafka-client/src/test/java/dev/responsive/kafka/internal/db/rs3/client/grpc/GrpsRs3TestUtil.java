--- conflicted
+++ resolved
@@ -15,11 +15,8 @@
 import dev.responsive.kafka.internal.db.rs3.client.Range;
 import dev.responsive.kafka.internal.db.rs3.client.RangeBound;
 import dev.responsive.rs3.Rs3;
-<<<<<<< HEAD
+import java.nio.charset.StandardCharsets;
 import org.apache.kafka.common.utils.Bytes;
-=======
-import java.nio.charset.StandardCharsets;
->>>>>>> b276d9a0
 
 public class GrpsRs3TestUtil {
 
@@ -41,34 +38,19 @@
         .build();
   }
 
-<<<<<<< HEAD
   public static Range<Bytes> newRangeFromProto(Rs3.RangeRequest req) {
-    final var startBound = newRangeBoundFromProto(req.getFrom());
-    final var endBound = newRangeBoundFromProto(req.getTo());
+    final var range = req.getRange().getBasicRange();
+    final var startBound = newRangeBoundFromProto(range.getFrom());
+    final var endBound = newRangeBoundFromProto(range.getTo());
     return new Range<>(startBound, endBound);
   }
 
-  private static RangeBound<Bytes> newRangeBoundFromProto(Rs3.Bound bound) {
+  private static RangeBound<Bytes> newRangeBoundFromProto(Rs3.BasicBound bound) {
     switch (bound.getType()) {
       case EXCLUSIVE:
-        return RangeBound.exclusive(Bytes.wrap(bound.getKey().toByteArray()));
+        return RangeBound.exclusive(Bytes.wrap(bound.getKey().getKey().toByteArray()));
       case INCLUSIVE:
-        return RangeBound.inclusive(Bytes.wrap(bound.getKey().toByteArray()));
-=======
-  public static Range newRangeFromProto(Rs3.RangeRequest req) {
-    final var range = req.getRange().getBasicRange();
-    final var startBound = newRangeBoundFromProto(range.getFrom());
-    final var endBound = newRangeBoundFromProto(range.getTo());
-    return new Range(startBound, endBound);
-  }
-
-  private static RangeBound newRangeBoundFromProto(Rs3.BasicBound bound) {
-    switch (bound.getType()) {
-      case EXCLUSIVE:
-        return RangeBound.exclusive(bound.getKey().getKey().toByteArray());
-      case INCLUSIVE:
-        return RangeBound.inclusive(bound.getKey().getKey().toByteArray());
->>>>>>> b276d9a0
+        return RangeBound.inclusive(Bytes.wrap(bound.getKey().getKey().toByteArray()));
       case UNBOUNDED:
         return RangeBound.unbounded();
       default:
