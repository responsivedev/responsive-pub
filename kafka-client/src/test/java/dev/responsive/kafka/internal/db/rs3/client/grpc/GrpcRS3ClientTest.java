/*
 * Copyright 2024 Responsive Computing, Inc.
 *
 * This source code is licensed under the Responsive Business Source License Agreement v1.0
 * available at:
 *
 * https://www.responsive.dev/legal/responsive-bsl-10
 *
 * This software requires a valid Commercial License Key for production use. Trial and commercial
 * licenses can be obtained at https://www.responsive.dev
 */

package dev.responsive.kafka.internal.db.rs3.client.grpc;

import static dev.responsive.kafka.internal.db.rs3.client.grpc.GrpsRs3TestUtil.newEndOfStreamResult;
import static dev.responsive.kafka.internal.utils.Utils.lssIdProto;
import static dev.responsive.kafka.internal.utils.Utils.uuidToUuidProto;
import static org.hamcrest.MatcherAssert.assertThat;
import static org.hamcrest.Matchers.equalTo;
import static org.hamcrest.Matchers.greaterThan;
import static org.hamcrest.Matchers.instanceOf;
import static org.hamcrest.Matchers.is;
import static org.junit.jupiter.api.Assertions.assertThrows;
import static org.mockito.ArgumentMatchers.any;
import static org.mockito.ArgumentMatchers.anyInt;
import static org.mockito.Mockito.doAnswer;
import static org.mockito.Mockito.doThrow;
import static org.mockito.Mockito.lenient;
import static org.mockito.Mockito.reset;
import static org.mockito.Mockito.times;
import static org.mockito.Mockito.verify;
import static org.mockito.Mockito.when;

import com.google.protobuf.ByteString;
import dev.responsive.kafka.internal.db.rs3.client.CreateStoreOptions;
import dev.responsive.kafka.internal.db.rs3.client.CreateStoreOptions.ClockType;
import dev.responsive.kafka.internal.db.rs3.client.LssId;
import dev.responsive.kafka.internal.db.rs3.client.Put;
import dev.responsive.kafka.internal.db.rs3.client.RS3Exception;
import dev.responsive.kafka.internal.db.rs3.client.RS3TimeoutException;
import dev.responsive.kafka.internal.db.rs3.client.RangeBound;
import dev.responsive.kafka.internal.db.rs3.client.WalEntry;
import dev.responsive.rs3.RS3Grpc;
import dev.responsive.rs3.Rs3;
import dev.responsive.rs3.Rs3.CreateStoreResult;
import dev.responsive.rs3.Rs3.CreateStoreResult.CreateStoreError;
import dev.responsive.rs3.Rs3.ListStoresResult;
import dev.responsive.rs3.Rs3.Store;
import io.grpc.Status;
import io.grpc.StatusRuntimeException;
import io.grpc.stub.StreamObserver;
import java.util.Arrays;
import java.util.Collections;
import java.util.List;
import java.util.Optional;
import java.util.UUID;
import java.util.concurrent.ExecutionException;
import java.util.concurrent.atomic.AtomicInteger;
import org.apache.kafka.common.utils.MockTime;
import org.junit.jupiter.api.BeforeEach;
import org.junit.jupiter.api.Test;
import org.junit.jupiter.api.extension.ExtendWith;
import org.mockito.ArgumentCaptor;
import org.mockito.Captor;
import org.mockito.Mock;
import org.mockito.junit.jupiter.MockitoExtension;

@ExtendWith(MockitoExtension.class)
class GrpcRS3ClientTest {
  private static final UUID STORE_ID = new UUID(100, 200);
  private static final LssId LSS_ID = new LssId(10);
  private static final int PSS_ID = 1;
  private static final int PSS_ID_2 = 2;

  @Mock
  private RS3Grpc.RS3BlockingStub stub;
  @Mock
  private RS3Grpc.RS3Stub asyncStub;
  @Mock
  private PssStubsProvider stubs;
  @Mock
  private StreamObserver<Rs3.WriteWALSegmentRequest> writeWALSegmentRequestObserver;
  @Captor
  private ArgumentCaptor<StreamObserver<Rs3.WriteWALSegmentResult>>
      writeWALSegmentResultObserverCaptor;
  private MockTime time = new MockTime();
  private long retryTimeoutMs = 30000;

  private GrpcRS3Client client;

  @BeforeEach
  public void setup() {
    lenient().when(stubs.stubs(any(), anyInt())).thenReturn(new PssStubsProvider.Stubs(
        stub,
        asyncStub
    ));
    lenient().when(stubs.globalStubs()).thenReturn(new PssStubsProvider.Stubs(
        stub,
        asyncStub
    ));
    client = new GrpcRS3Client(stubs, time, retryTimeoutMs);
  }

  @Test
  public void shouldReturnErrorOnGetOffsetsWithMissingFlushedOffset() {
    // given:
    when(stub.getOffsets(any())).thenReturn(
        Rs3.GetOffsetsResult.newBuilder()
            .setWrittenOffset(123)
            .build()
    );

    // when:
    assertThrows(RuntimeException.class, () -> client.getCurrentOffsets(STORE_ID, LSS_ID, PSS_ID));
  }

  @Test
  public void shouldReturnErrorOnGetOffsetsWithMissingWrittenOffset() {
    // given:
    when(stub.getOffsets(any())).thenReturn(
        Rs3.GetOffsetsResult.newBuilder()
            .setFlushedOffset(123)
            .build()
    );

    // when:
    assertThrows(RuntimeException.class, () -> client.getCurrentOffsets(STORE_ID, LSS_ID, PSS_ID));
  }

  @Test
  public void shouldReturnEmptyWrittenOffsetOnGetOffsetsWithWrittenOffsetNone() {
    // given:
    when(stub.getOffsets(any())).thenReturn(
        Rs3.GetOffsetsResult.newBuilder()
            .setWrittenOffset(GrpcRS3Client.WAL_OFFSET_NONE)
            .setFlushedOffset(123)
            .build()
    );

    // when:
    final var offsets = client.getCurrentOffsets(STORE_ID, LSS_ID, PSS_ID);

    // then:
    assertThat(offsets.writtenOffset(), is(Optional.empty()));
    assertThat(offsets.flushedOffset(), is(Optional.of(123L)));
  }

  @Test
  public void shouldReturnEmptyFlushedOffsetOnGetOffsetsWithFlushedOffsetNone() {
    // given:
    when(stub.getOffsets(any())).thenReturn(
        Rs3.GetOffsetsResult.newBuilder()
            .setWrittenOffset(123)
            .setFlushedOffset(GrpcRS3Client.WAL_OFFSET_NONE)
            .build()
    );

    // when:
    final var offsets = client.getCurrentOffsets(STORE_ID, LSS_ID, PSS_ID);

    // then:
    assertThat(offsets.writtenOffset(), is(Optional.of(123L)));
    assertThat(offsets.flushedOffset(), is(Optional.empty()));
  }

  @Test
  public void shouldGetOffsets() {
    // given:
    when(stub.getOffsets(any())).thenReturn(
        Rs3.GetOffsetsResult.newBuilder()
            .setWrittenOffset(13)
            .setFlushedOffset(3)
            .build()
    );

    // when:
    final var offsets = client.getCurrentOffsets(STORE_ID, LSS_ID, PSS_ID);

    // then:
    assertThat(offsets.writtenOffset(), is(Optional.of(13L)));
    assertThat(offsets.flushedOffset(), is(Optional.of(3L)));
  }

  @Test
  public void shouldRetryGetOffsets() {
    // given:
    when(stub.getOffsets(any()))
        .thenThrow(new StatusRuntimeException(Status.UNAVAILABLE))
        .thenThrow(new StatusRuntimeException(Status.UNAVAILABLE))
        .thenReturn(
            Rs3.GetOffsetsResult.newBuilder()
                .setWrittenOffset(13)
                .setFlushedOffset(3)
                .build());

    // when:
    final var offsets = client.getCurrentOffsets(STORE_ID, LSS_ID, PSS_ID);

    // then:
    assertThat(offsets.writtenOffset(), is(Optional.of(13L)));
    assertThat(offsets.flushedOffset(), is(Optional.of(3L)));
  }

  @Test
  public void shouldPropagateUnexpectedExceptionFromGetOffsets() {
    // given:
    when(stub.getOffsets(any()))
        .thenThrow(new StatusRuntimeException(Status.UNKNOWN));

    // when:
    final RS3Exception exception =
        assertThrows(RS3Exception.class, () -> client.getCurrentOffsets(STORE_ID, LSS_ID, PSS_ID));

    // then:
    assertThat(exception.getCause(), is(instanceOf(StatusRuntimeException.class)));
    assertThat(((StatusRuntimeException) exception.getCause()).getStatus(), is(Status.UNKNOWN));
  }

  @Test
  public void shouldTimeoutGetOffsets() {
    // given:
    var startTimeMs = time.milliseconds();
    when(stub.getOffsets(any()))
        .thenThrow(new StatusRuntimeException(Status.UNAVAILABLE));

    // when:
    assertThrows(RS3TimeoutException.class, () -> client.getCurrentOffsets(
        STORE_ID,
        LSS_ID,
        PSS_ID
    ));

    // then:
    var endTimeMs = time.milliseconds();
    assertThat(endTimeMs - startTimeMs, is(retryTimeoutMs));
  }

  @Test
  public void shouldWriteWalEntriesWithExpectedFields() {
    // given:
    when(asyncStub.writeWALSegmentStream(any())).thenReturn(writeWALSegmentRequestObserver);
    final var senderReceiver = client.writeWalSegmentAsync(
        STORE_ID,
        LSS_ID,
        PSS_ID,
        Optional.of(15L),
        20
    );
    final var sender = senderReceiver.sender();
    final var put1 = new Put("foo".getBytes(), "bar".getBytes());
    final var put2 = new Put("bar".getBytes(), "baz".getBytes());

    // when:
    sender.sendNext(put1);
    sender.sendNext(put2);
    sender.finish();

    // then:
    verify(writeWALSegmentRequestObserver).onNext(Rs3.WriteWALSegmentRequest.newBuilder()
        .setLssId(lssIdProto(LSS_ID))
        .setPssId(PSS_ID)
        .setStoreId(uuidToUuidProto(STORE_ID))
        .setExpectedWrittenOffset(15L)
        .setEndOffset(20)
        .setPut(putProto(put1))
        .build()
    );
    verify(writeWALSegmentRequestObserver).onNext(Rs3.WriteWALSegmentRequest.newBuilder()
        .setLssId(lssIdProto(LSS_ID))
        .setPssId(PSS_ID)
        .setStoreId(uuidToUuidProto(STORE_ID))
        .setExpectedWrittenOffset(15L)
        .setEndOffset(20)
        .setPut(putProto(put2))
        .build()
    );
    verify(writeWALSegmentRequestObserver).onCompleted();
  }

  @Test
  public void shouldWriteWalEntriesWithExpectedWrittenOffsetNone() {
    // given:
    when(asyncStub.writeWALSegmentStream(any())).thenReturn(writeWALSegmentRequestObserver);
    final var senderReceiver = client.writeWalSegmentAsync(
        STORE_ID,
        LSS_ID,
        PSS_ID,
        Optional.empty(),
        20
    );
    final var sender = senderReceiver.sender();
    final var put1 = new Put("foo".getBytes(), "bar".getBytes());

    // when:
    sender.sendNext(put1);

    // then:
    verify(writeWALSegmentRequestObserver).onNext(Rs3.WriteWALSegmentRequest.newBuilder()
        .setLssId(lssIdProto(LSS_ID))
        .setPssId(PSS_ID)
        .setStoreId(uuidToUuidProto(STORE_ID))
        .setExpectedWrittenOffset(GrpcRS3Client.WAL_OFFSET_NONE)
        .setEndOffset(20)
        .setPut(putProto(put1))
        .build()
    );
  }

  @Test
  public void shouldHandleWriteWalSegmentResponse()
      throws InterruptedException, ExecutionException {
    // given:
    when(asyncStub.writeWALSegmentStream(any())).thenReturn(writeWALSegmentRequestObserver);
    final var senderReceiver = client.writeWalSegmentAsync(
        STORE_ID,
        LSS_ID,
        PSS_ID,
        Optional.empty(),
        20
    );
    final var receiveFuture = senderReceiver.completion().toCompletableFuture();
    final var observer = verifyWalSegmentResultObserver();
    observer.onNext(Rs3.WriteWALSegmentResult.newBuilder()
        .setFlushedOffset(123)
        .build());
    observer.onCompleted();

    // when:
    final var result = receiveFuture.get();

    // then:
    assertThat(result.get(), is(123L));
  }

  @Test
  public void shouldThrowOnWriteWalSegmentError() {
    // given:
    when(asyncStub.writeWALSegmentStream(any())).thenReturn(writeWALSegmentRequestObserver);
    final var senderReceiver = client.writeWalSegmentAsync(
        STORE_ID,
        LSS_ID,
        PSS_ID,
        Optional.empty(),
        20
    );
    final var receiveFuture = senderReceiver.completion().toCompletableFuture();
    final var observer = verifyWalSegmentResultObserver();
    observer.onError(new TestException());

    // when:
    final var thrown = assertThrows(ExecutionException.class, receiveFuture::get);

    // then:
    assertThat(thrown.getCause(), instanceOf(TestException.class));
  }

  @Test
  public void shouldThrowOnMultipleWriteWalSegmentResponseMessages() {
    // given:
    when(asyncStub.writeWALSegmentStream(any())).thenReturn(writeWALSegmentRequestObserver);
    final var senderReceiver = client.writeWalSegmentAsync(
        STORE_ID,
        LSS_ID,
        PSS_ID,
        Optional.empty(),
        20
    );
    final var receiveFuture = senderReceiver.completion().toCompletableFuture();
    final var observer = verifyWalSegmentResultObserver();
    observer.onNext(Rs3.WriteWALSegmentResult.newBuilder()
        .setFlushedOffset(123)
        .build());
    observer.onNext(Rs3.WriteWALSegmentResult.newBuilder()
        .setFlushedOffset(456)
        .build());
    observer.onCompleted();

    // when:
    final var thrown = assertThrows(ExecutionException.class, receiveFuture::get);

    // then:
    assertThat(thrown.getCause(), instanceOf(IllegalStateException.class));
  }

  @Test
  @SuppressWarnings("unchecked")
  public void shouldWriteWalSegmentSync() {
    // given:
    var flushedOffset = 123L;
    List<WalEntry> entries = Arrays.asList(
        new Put("foo".getBytes(), "bar".getBytes()),
        new Put("bar".getBytes(), "baz".getBytes())
    );
    when(asyncStub.writeWALSegmentStream(any())).thenAnswer(invocation -> {
      StreamObserver<dev.responsive.rs3.Rs3.WriteWALSegmentResult> responseObserver =
          invocation.getArgument(0);
      responseObserver.onNext(Rs3.WriteWALSegmentResult.newBuilder()
                          .setFlushedOffset(flushedOffset)
                          .build());
      responseObserver.onCompleted();
      return writeWALSegmentRequestObserver;
    });

    // when:
    final var result = client.writeWalSegment(
        STORE_ID,
        LSS_ID,
        PSS_ID,
        Optional.of(15L),
        20,
        entries
    );

    // then:
    verify(writeWALSegmentRequestObserver).onNext(
        Rs3.WriteWALSegmentRequest.newBuilder()
            .setLssId(lssIdProto(LSS_ID))
            .setPssId(PSS_ID)
            .setStoreId(uuidToUuidProto(STORE_ID))
            .setExpectedWrittenOffset(15L)
            .setEndOffset(20)
            .setPut(putProto((Put) entries.get(0)))
            .build()
    );
    verify(writeWALSegmentRequestObserver).onNext(
        Rs3.WriteWALSegmentRequest.newBuilder()
            .setLssId(lssIdProto(LSS_ID))
            .setPssId(PSS_ID)
            .setStoreId(uuidToUuidProto(STORE_ID))
            .setExpectedWrittenOffset(15L)
            .setEndOffset(20)
            .setPut(putProto((Put) entries.get(1)))
            .build()
    );

    assertThat(result, is(Optional.of(flushedOffset)));
  }

  @Test
  @SuppressWarnings("unchecked")
  public void shouldRetryWriteWalSegmentSync() {
    // given:
    var flushedOffset = 123L;
    List<WalEntry> entries = Arrays.asList(
        new Put("foo".getBytes(), "bar".getBytes()),
        new Put("bar".getBytes(), "baz".getBytes())
    );
    when(asyncStub.writeWALSegmentStream(any()))
        .thenAnswer(invocation -> {
          StreamObserver<dev.responsive.rs3.Rs3.WriteWALSegmentResult> responseObserver =
              invocation.getArgument(0);
          responseObserver.onError(new StatusRuntimeException(Status.UNAVAILABLE));
          return writeWALSegmentRequestObserver;
        })
        .thenAnswer(invocation -> {
          StreamObserver<dev.responsive.rs3.Rs3.WriteWALSegmentResult> responseObserver =
              invocation.getArgument(0);
          responseObserver.onNext(Rs3.WriteWALSegmentResult.newBuilder()
                              .setFlushedOffset(flushedOffset)
                              .build());
          responseObserver.onCompleted();
          reset(writeWALSegmentRequestObserver);
          return writeWALSegmentRequestObserver;
        });


    // when:
    final var result = client.writeWalSegment(
        STORE_ID,
        LSS_ID,
        PSS_ID,
        Optional.of(15L),
        20,
        entries
    );

    // then:
    verify(writeWALSegmentRequestObserver).onNext(
        Rs3.WriteWALSegmentRequest.newBuilder()
            .setLssId(lssIdProto(LSS_ID))
            .setPssId(PSS_ID)
            .setStoreId(uuidToUuidProto(STORE_ID))
            .setExpectedWrittenOffset(15L)
            .setEndOffset(20)
            .setPut(putProto((Put) entries.get(0)))
            .build()
    );
    verify(writeWALSegmentRequestObserver).onNext(
        Rs3.WriteWALSegmentRequest.newBuilder()
            .setLssId(lssIdProto(LSS_ID))
            .setPssId(PSS_ID)
            .setStoreId(uuidToUuidProto(STORE_ID))
            .setExpectedWrittenOffset(15L)
            .setEndOffset(20)
            .setPut(putProto((Put) entries.get(1)))
            .build()
    );
    assertThat(result, is(Optional.of(flushedOffset)));
  }

  @Test
  @SuppressWarnings("unchecked")
  public void shouldRetryWriteWalSegmentSyncWithErrorInOnNext() {
    // given:
    var flushedOffset = 123L;
    List<WalEntry> entries = Collections.singletonList(
        new Put("foo".getBytes(), "bar".getBytes())
    );

    doThrow(new StatusRuntimeException(Status.UNAVAILABLE))
        .when(writeWALSegmentRequestObserver)
        .onNext(any());

    when(asyncStub.writeWALSegmentStream(any()))
        .thenAnswer(invocation -> writeWALSegmentRequestObserver)
        .thenAnswer(invocation -> {
          StreamObserver<dev.responsive.rs3.Rs3.WriteWALSegmentResult> responseObserver =
              invocation.getArgument(0);
          responseObserver.onNext(Rs3.WriteWALSegmentResult.newBuilder()
                                      .setFlushedOffset(flushedOffset)
                                      .build());
          responseObserver.onCompleted();
          reset(writeWALSegmentRequestObserver);
          return writeWALSegmentRequestObserver;
        });


    // when:
    final var result = client.writeWalSegment(
        STORE_ID,
        LSS_ID,
        PSS_ID,
        Optional.of(15L),
        20,
        entries
    );

    // then:
    verify(writeWALSegmentRequestObserver).onNext(
        Rs3.WriteWALSegmentRequest.newBuilder()
            .setLssId(lssIdProto(LSS_ID))
            .setPssId(PSS_ID)
            .setStoreId(uuidToUuidProto(STORE_ID))
            .setExpectedWrittenOffset(15L)
            .setEndOffset(20)
            .setPut(putProto((Put) entries.get(0)))
            .build()
    );
    assertThat(result, is(Optional.of(flushedOffset)));
  }

  @Test
  @SuppressWarnings("unchecked")
  public void shouldRetryWriteWalSegmentSyncWithErrorInFinish() {
    // given:
    var flushedOffset = 123L;
    List<WalEntry> entries = Collections.singletonList(
        new Put("foo".getBytes(), "bar".getBytes())
    );

    doThrow(new StatusRuntimeException(Status.UNAVAILABLE))
        .when(writeWALSegmentRequestObserver)
        .onCompleted();

    when(asyncStub.writeWALSegmentStream(any()))
        .thenAnswer(invocation -> writeWALSegmentRequestObserver)
        .thenAnswer(invocation -> {
          StreamObserver<dev.responsive.rs3.Rs3.WriteWALSegmentResult> responseObserver =
              invocation.getArgument(0);
          responseObserver.onNext(Rs3.WriteWALSegmentResult.newBuilder()
                                      .setFlushedOffset(flushedOffset)
                                      .build());
          responseObserver.onCompleted();
          reset(writeWALSegmentRequestObserver);
          return writeWALSegmentRequestObserver;
        });

    // when:
    final var result = client.writeWalSegment(
        STORE_ID,
        LSS_ID,
        PSS_ID,
        Optional.of(15L),
        20,
        entries
    );

    // then:
    verify(writeWALSegmentRequestObserver).onNext(
        Rs3.WriteWALSegmentRequest.newBuilder()
            .setLssId(lssIdProto(LSS_ID))
            .setPssId(PSS_ID)
            .setStoreId(uuidToUuidProto(STORE_ID))
            .setExpectedWrittenOffset(15L)
            .setEndOffset(20)
            .setPut(putProto((Put) entries.get(0)))
            .build()
    );
    assertThat(result, is(Optional.of(flushedOffset)));
  }

  @Test
  @SuppressWarnings("unchecked")
  public void shouldTimeoutWriteWalSegmentSync() {
    // given:
    List<WalEntry> entries = Arrays.asList(
        new Put("foo".getBytes(), "bar".getBytes()),
        new Put("bar".getBytes(), "baz".getBytes())
    );
    when(asyncStub.writeWALSegmentStream(any()))
        .thenAnswer(invocation -> {
          StreamObserver<dev.responsive.rs3.Rs3.WriteWALSegmentResult> responseObserver =
              invocation.getArgument(0);
          responseObserver.onError(new StatusRuntimeException(Status.UNAVAILABLE));
          return writeWALSegmentRequestObserver;
        });


    // when:
    var startTimeMs = time.milliseconds();
    assertThrows(RS3TimeoutException.class, () -> client.writeWalSegment(
        STORE_ID,
        LSS_ID,
        PSS_ID,
        Optional.of(15L),
        20,
        entries
    ));

    // then:
    assertThat(time.milliseconds() - startTimeMs, is(retryTimeoutMs));
  }

  @Test
  public void shouldGetWithExpectedWrittenOffset() {
    // given:
    when(stub.get(any())).thenReturn(
        Rs3.GetResult.newBuilder()
            .setResult(Rs3.KeyValue.newBuilder()
                .setKey(ByteString.copyFromUtf8("foo"))
                .setValue(ByteString.copyFromUtf8("bar"))
            )
            .build()
    );

    // when:
    final var result = client.get(STORE_ID, LSS_ID, PSS_ID, Optional.of(123L), "foo".getBytes());

    // then:
    assertThat(result.get(), is("bar".getBytes()));
    verify(stub).get(Rs3.GetRequest.newBuilder()
        .setLssId(lssIdProto(LSS_ID))
        .setPssId(PSS_ID)
        .setStoreId(uuidToUuidProto(STORE_ID))
        .setExpectedWrittenOffset(123L)
        .setKey(ByteString.copyFromUtf8("foo"))
        .build()
    );
  }

  @Test
  public void shouldGet() {
    // given:
    when(stub.get(any())).thenReturn(
        Rs3.GetResult.newBuilder()
            .setResult(Rs3.KeyValue.newBuilder()
                .setKey(ByteString.copyFromUtf8("foo"))
                .setValue(ByteString.copyFromUtf8("bar"))
            )
            .build()
    );

    // when:
    final var result = client.get(STORE_ID, LSS_ID, PSS_ID, Optional.empty(), "foo".getBytes());

    // then:
    assertThat(result.get(), is("bar".getBytes()));
    verify(stub).get(Rs3.GetRequest.newBuilder()
        .setLssId(lssIdProto(LSS_ID))
        .setPssId(PSS_ID)
        .setStoreId(uuidToUuidProto(STORE_ID))
        .setKey(ByteString.copyFromUtf8("foo"))
        .build()
    );
  }

  @Test
  public void shouldHandleNegativeGet() {
    // given:
    when(stub.get(any())).thenReturn(
        Rs3.GetResult.newBuilder().build()
    );

    // when:
    final var result = client.get(STORE_ID, LSS_ID, PSS_ID, Optional.of(123L), "foo".getBytes());

    // then:
    assertThat(result.isEmpty(), is(true));
  }

  @Test
  public void shouldRetryGet() {
    // given:
    when(stub.get(any()))
        .thenThrow(new StatusRuntimeException(Status.UNAVAILABLE))
        .thenReturn(Rs3.GetResult.newBuilder().build());

    // when:
    final var result = client.get(STORE_ID, LSS_ID, PSS_ID, Optional.of(123L), "foo".getBytes());

    // then:
    assertThat(result.isEmpty(), is(true));
  }

  @Test
  public void shouldPropagateUnexpectedExceptionsFromGet() {
    // given:
    when(stub.get(any()))
        .thenThrow(new StatusRuntimeException(Status.UNKNOWN));

    // when:
    final RS3Exception exception = assertThrows(
        RS3Exception.class,
        () -> client.get(STORE_ID, LSS_ID, PSS_ID, Optional.of(123L), "foo".getBytes())
    );

    // then:
    assertThat(exception.getCause(), instanceOf(StatusRuntimeException.class));
    assertThat(((StatusRuntimeException) exception.getCause()).getStatus(), is(Status.UNKNOWN));
  }

  @Test
  public void shouldTimeoutGet() {
    // given:
    var startTimeMs = time.milliseconds();
    when(stub.get(any()))
        .thenThrow(new StatusRuntimeException(Status.UNAVAILABLE));

    // when:
    assertThrows(RS3TimeoutException.class, () -> client.get(
        STORE_ID,
        LSS_ID,
        PSS_ID,
        Optional.of(123L),
        "foo".getBytes()
    ));

    // then:
    var endTimeMs = time.milliseconds();
    assertThat(endTimeMs - startTimeMs, is(retryTimeoutMs));
  }

  @Test
  @SuppressWarnings("unchecked")
  public void shouldRetryRangeRequest() {
    final var attemptCount = new AtomicInteger(0);
    doAnswer(invocation -> {
      StreamObserver<Rs3.RangeResult> observer = invocation.getArgument(1, StreamObserver.class);
      if (attemptCount.incrementAndGet() < 3) {
        throw new StatusRuntimeException(Status.UNAVAILABLE);
      } else {
        observer.onNext(newEndOfStreamResult());
      }
      return null;
    }).when(asyncStub).range(any(), any());

    try (final var iter = client.range(
        STORE_ID,
        LSS_ID,
        PSS_ID,
        Optional.of(123L),
        RangeBound.unbounded(),
        RangeBound.unbounded()
    )) {
      assertThat(iter.hasNext(), is(false));
    }
  }

  @Test
  @SuppressWarnings("unchecked")
  public void shouldRetryAfterObserverOnError() {
    final var attemptCount = new AtomicInteger(0);
    doAnswer(invocation -> {
      StreamObserver<Rs3.RangeResult> observer = invocation.getArgument(1, StreamObserver.class);
      if (attemptCount.getAndIncrement() == 0) {
        observer.onError(new StatusRuntimeException(Status.UNAVAILABLE));
      } else {
        observer.onNext(newEndOfStreamResult());
      }
      return null;
    }).when(asyncStub).range(any(), any());

    final var startTimeMs = time.milliseconds();
    try (final var iter = client.range(
        STORE_ID,
        LSS_ID,
        PSS_ID,
        Optional.of(123L),
        RangeBound.unbounded(),
        RangeBound.unbounded()
    )) {
      assertThat(iter.hasNext(), is(false));
    }
    // Expect some backoff after the retry.
    assertThat(time.milliseconds(), greaterThan(startTimeMs));
  }

  @Test
  public void shouldTimeoutRangeRequest() {
    doThrow(new StatusRuntimeException(Status.UNAVAILABLE))
        .when(asyncStub)
        .range(any(), any());

    final var startTimeMs = time.milliseconds();
    assertThrows(RS3TimeoutException.class, () -> client.range(
        STORE_ID,
        LSS_ID,
        PSS_ID,
        Optional.of(123L),
        RangeBound.unbounded(),
        RangeBound.unbounded()
    ));
    var endTimeMs = time.milliseconds();
    assertThat(endTimeMs - startTimeMs, is(retryTimeoutMs));
  }

  @Test
  public void shouldPropagateUnexpectedErrorInRangeRequest() {
    doThrow(new StatusRuntimeException(Status.UNKNOWN))
        .when(asyncStub)
        .range(any(), any());

    final var rs3Exception = assertThrows(RS3Exception.class, () -> client.range(
        STORE_ID,
        LSS_ID,
        PSS_ID,
        Optional.of(123L),
        RangeBound.unbounded(),
        RangeBound.unbounded()
    ));

    assertThat(rs3Exception.getCause(), is(instanceOf(StatusRuntimeException.class)));
    assertThat(
        ((StatusRuntimeException) rs3Exception.getCause()).getStatus().getCode(),
        is(Status.Code.UNKNOWN)
    );
  }

  @Test
  @SuppressWarnings("unchecked")
  public void shouldTimeoutAfterObserverOnError() {
    doAnswer(invocation -> {
      StreamObserver<Rs3.RangeResult> observer = invocation.getArgument(1, StreamObserver.class);
      observer.onError(new StatusRuntimeException(Status.UNAVAILABLE));
      return null;
    }).when(asyncStub).range(any(), any());

    final var startTimeMs = time.milliseconds();
    try (
        final var iter = client.range(
            STORE_ID,
            LSS_ID,
            PSS_ID,
            Optional.of(123L),
            RangeBound.unbounded(),
            RangeBound.unbounded()
        )
    ) {
      assertThrows(RS3TimeoutException.class, iter::hasNext);
    }
  }

  @Test
  public void shouldListStores() {
    // given:
    when(stub.listStores(any())).thenReturn(
        ListStoresResult.newBuilder()
            .addStores(Store.newBuilder()
                           .setStoreId(uuidToUuidProto(STORE_ID))
                           .addAllPssIds(List.of(PSS_ID, PSS_ID_2))
                           .build()
            ).build()
    );

    // when:
    final var result = client.listStores();

    // then:
    final var expected = new dev.responsive.kafka.internal.db.rs3.client.Store(
        STORE_ID, List.of(PSS_ID, PSS_ID_2)
    );
    assertThat(result.size(), is(1));
    assertThat(result.get(0), equalTo(expected));
    verify(stub).listStores(Rs3.ListStoresRequest.newBuilder().build());
  }

  @Test
  public void shouldHandleEmptyStoresList() {
    // given:
    when(stub.listStores(any()))
        .thenReturn(ListStoresResult.newBuilder().build());

    // when:
    final var result = client.listStores();

    // then:
    assertThat(result.size(), is(0));
    verify(stub).listStores(Rs3.ListStoresRequest.newBuilder().build());
  }

  @Test
  public void shouldRetryListStores() {
    // given:
    when(stub.listStores(any()))
        .thenThrow(new StatusRuntimeException(Status.UNAVAILABLE))
        .thenReturn(ListStoresResult.newBuilder().build());

    // when:
    final var result = client.listStores();

    // then:
    assertThat(result.size(), is(0));
    verify(stub, times(2)).listStores(Rs3.ListStoresRequest.newBuilder().build());
  }

  @Test
  public void shouldPropagateUnexpectedExceptionsFromListStores() {
    // given:
    when(stub.listStores(any()))
        .thenThrow(new StatusRuntimeException(Status.UNKNOWN));

    // when:
    final RS3Exception exception = assertThrows(
        RS3Exception.class,
        () -> client.listStores()
    );

    // then:
    assertThat(exception.getCause(), instanceOf(StatusRuntimeException.class));
    assertThat(((StatusRuntimeException) exception.getCause()).getStatus(), is(Status.UNKNOWN));
  }

  @Test
  public void shouldTimeoutListStores() {
    // given:
    var startTimeMs = time.milliseconds();
    when(stub.listStores(any()))
        .thenThrow(new StatusRuntimeException(Status.UNAVAILABLE));

    // when:
    assertThrows(RS3TimeoutException.class, () -> client.listStores());

    // then:
    var endTimeMs = time.milliseconds();
    assertThat(endTimeMs - startTimeMs, is(retryTimeoutMs));
  }

  @Test
<<<<<<< HEAD
  public void shouldCreateStore() {
    // given:
    when(stub.createStore(any()))
        .thenReturn(CreateStoreResult.newBuilder().build());

    final int logicalShards = 5;
    final CreateStoreOptions options = new CreateStoreOptions(
        Optional.of(ClockType.STREAM_TIME),
        Optional.of(10_000L),
        Optional.empty()
    );

    // when:
    final var result = client.createStore(STORE_ID, logicalShards, options);

    // then:
    assertThat(result.isPresent(), is(false));
    verify(stub).createStore(Rs3.CreateStoreRequest.newBuilder()
                                 .setStoreId(uuidToUuidProto(STORE_ID))
                                 .setLogicalShards(logicalShards)
                                 .setOptions(options.toProto()).build());
  }

  @Test
  public void shouldCreateStoreWithError() {
    // given:
    when(stub.createStore(any()))
        .thenReturn(CreateStoreResult.newBuilder().setErr(CreateStoreError.FATAL).build());

    final int logicalShards = 5;
    final CreateStoreOptions options = new CreateStoreOptions(
        Optional.empty(),
        Optional.of(10_000L),
        Optional.of(20)
    );

    // when:
    final var result = client.createStore(STORE_ID, logicalShards, options);

    // then:
    assertThat(result.isPresent(), is(true));
    final var fatalError = dev.responsive.kafka.internal.db.rs3.client.CreateStoreError.FATAL;
    assertThat(result.get(), equalTo(fatalError));
    verify(stub).createStore(Rs3.CreateStoreRequest.newBuilder()
                                 .setStoreId(uuidToUuidProto(STORE_ID))
                                 .setLogicalShards(logicalShards)
                                 .setOptions(options.toProto()).build());
  }

  @Test
  public void shouldRetryCreateStore() {
    // given:
    when(stub.createStore(any()))
        .thenThrow(new StatusRuntimeException(Status.UNAVAILABLE))
        .thenReturn(CreateStoreResult.newBuilder().build());

    final int logicalShards = 5;
    final CreateStoreOptions options = new CreateStoreOptions(
        Optional.empty(),
        Optional.of(10_000L),
        Optional.of(20)
    );

    // when:
    final var result = client.createStore(STORE_ID, logicalShards, options);

    // then:
    assertThat(result.isEmpty(), is(true));
    verify(stub, times(2)).createStore(Rs3.CreateStoreRequest.newBuilder()
                                 .setStoreId(uuidToUuidProto(STORE_ID))
                                 .setLogicalShards(logicalShards)
                                 .setOptions(options.toProto()).build());
  }

  @Test
  public void shouldPropagateUnexpectedExceptionsFromCreateStore() {
    // given:
    when(stub.createStore(any()))
        .thenThrow(new StatusRuntimeException(Status.UNKNOWN));

    final int logicalShards = 5;
    final CreateStoreOptions options = new CreateStoreOptions(
        Optional.empty(),
        Optional.of(10_000L),
        Optional.of(20)
    );

    // when:
    final RS3Exception exception = assertThrows(
        RS3Exception.class,
        () -> client.createStore(STORE_ID, logicalShards, options)
    );

    // then:
    assertThat(exception.getCause(), instanceOf(StatusRuntimeException.class));
    assertThat(((StatusRuntimeException) exception.getCause()).getStatus(), is(Status.UNKNOWN));
  }

  @Test
  public void shouldTimeoutCreateStore() {
    // given:
    var startTimeMs = time.milliseconds();
    when(stub.createStore(any()))
        .thenThrow(new StatusRuntimeException(Status.UNAVAILABLE));

    final int logicalShards = 5;
    final CreateStoreOptions options = new CreateStoreOptions(
        Optional.empty(),
        Optional.of(10_000L),
        Optional.of(20)
    );

    // when:
    assertThrows(
        RS3TimeoutException.class,
        () -> client.createStore(STORE_ID, logicalShards, options)
    );

    // then:
    var endTimeMs = time.milliseconds();
    assertThat(endTimeMs - startTimeMs, is(retryTimeoutMs));
=======
  @SuppressWarnings("unchecked")
  public void shouldPropagateUnexpectedExceptionFromObserverOnError() {
    doAnswer(invocation -> {
      StreamObserver<Rs3.RangeResult> observer = invocation.getArgument(1, StreamObserver.class);
      observer.onError(new StatusRuntimeException(Status.UNKNOWN));
      return null;
    }).when(asyncStub).range(any(), any());

    try (final var iter = client.range(
        STORE_ID,
        LSS_ID,
        PSS_ID,
        Optional.of(123L),
        RangeBound.unbounded(),
        RangeBound.unbounded()
    )) {
      final var rs3Exception = assertThrows(RS3Exception.class, iter::hasNext);
      assertThat(rs3Exception.getCause(), is(instanceOf(StatusRuntimeException.class)));
      assertThat(
          ((StatusRuntimeException) rs3Exception.getCause()).getStatus().getCode(),
          is(Status.Code.UNKNOWN)
      );
    }
>>>>>>> f4101781
  }

  private StreamObserver<Rs3.WriteWALSegmentResult> verifyWalSegmentResultObserver() {
    verify(asyncStub).writeWALSegmentStream(writeWALSegmentResultObserverCaptor.capture());
    return writeWALSegmentResultObserverCaptor.getValue();
  }

  private Rs3.WriteWALSegmentRequest.Put putProto(final Put put) {
    final var builder = Rs3.WriteWALSegmentRequest.Put.newBuilder()
        .setKey(ByteString.copyFrom(put.key()));
    if (put.value().isPresent()) {
      builder.setValue(ByteString.copyFrom(put.value().get()));
      builder.setTtl(Rs3.Ttl.newBuilder()
          .setTtlType(Rs3.Ttl.TtlType.DEFAULT)
          .build());
    }
    return builder.build();
  }

  public static class TestException extends RuntimeException {
    private static final long serialVersionUID = 0L;
  }
}<|MERGE_RESOLUTION|>--- conflicted
+++ resolved
@@ -956,7 +956,6 @@
   }
 
   @Test
-<<<<<<< HEAD
   public void shouldCreateStore() {
     // given:
     when(stub.createStore(any()))
@@ -1078,8 +1077,10 @@
     // then:
     var endTimeMs = time.milliseconds();
     assertThat(endTimeMs - startTimeMs, is(retryTimeoutMs));
-=======
+  }
+
   @SuppressWarnings("unchecked")
+  @Test
   public void shouldPropagateUnexpectedExceptionFromObserverOnError() {
     doAnswer(invocation -> {
       StreamObserver<Rs3.RangeResult> observer = invocation.getArgument(1, StreamObserver.class);
@@ -1102,7 +1103,6 @@
           is(Status.Code.UNKNOWN)
       );
     }
->>>>>>> f4101781
   }
 
   private StreamObserver<Rs3.WriteWALSegmentResult> verifyWalSegmentResultObserver() {
