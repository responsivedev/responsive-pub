/*
 * Copyright 2025 Responsive Computing, Inc.
 *
 * This source code is licensed under the Responsive Business Source License Agreement v1.0
 * available at:
 *
 * https://www.responsive.dev/legal/responsive-bsl-10
 *
 * This software requires a valid Commercial License Key for production use. Trial and commercial
 * licenses can be obtained at https://www.responsive.dev
 */

package dev.responsive.kafka.internal.db.rs3.client.grpc;

import static dev.responsive.kafka.internal.db.rs3.client.grpc.GrpsRs3TestUtil.newEndOfStreamResult;
import static dev.responsive.kafka.internal.db.rs3.client.grpc.GrpsRs3TestUtil.newKeyValueResult;
import static org.hamcrest.MatcherAssert.assertThat;
import static org.hamcrest.Matchers.instanceOf;
import static org.hamcrest.Matchers.is;
import static org.junit.jupiter.api.Assertions.assertThrows;
import static org.mockito.ArgumentMatchers.any;
import static org.mockito.ArgumentMatchers.eq;

import dev.responsive.kafka.internal.db.rs3.client.RS3Exception;
import dev.responsive.kafka.internal.db.rs3.client.Range;
import dev.responsive.kafka.internal.db.rs3.client.RangeBound;
import dev.responsive.rs3.Rs3;
import io.grpc.Status;
import io.grpc.StatusRuntimeException;
import io.grpc.stub.StreamObserver;
import java.nio.charset.StandardCharsets;
import org.apache.kafka.common.utils.Bytes;
import org.junit.jupiter.api.Test;
import org.junit.jupiter.api.extension.ExtendWith;
import org.mockito.Mock;
import org.mockito.Mockito;
import org.mockito.junit.jupiter.MockitoExtension;

@ExtendWith(MockitoExtension.class)
class GrpcKeyValueIteratorTest {

  @Mock
  private GrpcRangeRequestProxy<Bytes> requestProxy;

  @Test
  @SuppressWarnings("unchecked")
  public void shouldIterateKeyValueResults() {
<<<<<<< HEAD
    final var startBound = RangeBound.inclusive(Bytes.wrap("a".getBytes(StandardCharsets.UTF_8)));
=======
    final var range = new Range(
        RangeBound.inclusive("a".getBytes(StandardCharsets.UTF_8)),
        RangeBound.unbounded()
    );
>>>>>>> b276d9a0
    Mockito.doAnswer(invocation -> {
      StreamObserver<Rs3.RangeResult> observer = invocation.getArgument(1, StreamObserver.class);
      observer.onNext(newKeyValueResult("a"));
      observer.onNext(newKeyValueResult("b"));
      observer.onNext(newKeyValueResult("c"));
      observer.onNext(newEndOfStreamResult());
      observer.onCompleted();
      return null;
    }).when(requestProxy).send(eq(range), any());

<<<<<<< HEAD
    try (final var iter = GrpcKeyValueIterator.standard(startBound, requestProxy)) {
=======
    try (final var iter = new GrpcKeyValueIterator(range, requestProxy)) {
>>>>>>> b276d9a0
      assertNextKey(iter, "a");
      assertNextKey(iter, "b");
      assertNextKey(iter, "c");
      assertThat(iter.hasNext(), is(false));
    }
  }

  @Test
  @SuppressWarnings("unchecked")
  public void shouldRetryRangeRequestAfterTransientFailure() {
<<<<<<< HEAD
    final var startBound = RangeBound.inclusive(
        Bytes.wrap("a".getBytes(StandardCharsets.UTF_8)));
=======
    final var range = new Range(
        RangeBound.inclusive("a".getBytes(StandardCharsets.UTF_8)),
        RangeBound.unbounded()
    );
>>>>>>> b276d9a0
    Mockito.doAnswer(invocation -> {
      StreamObserver<Rs3.RangeResult> observer = invocation.getArgument(1, StreamObserver.class);
      observer.onNext(newKeyValueResult("a"));
      observer.onError(new StatusRuntimeException(Status.UNAVAILABLE));
      return null;
    }).when(requestProxy).send(eq(range), any());

<<<<<<< HEAD
    final var retryStartBound = RangeBound.exclusive(
        Bytes.wrap("a".getBytes(StandardCharsets.UTF_8)));
=======
    final var retryRange = new Range(
        RangeBound.exclusive("a".getBytes(StandardCharsets.UTF_8)),
        RangeBound.unbounded()
    );
>>>>>>> b276d9a0
    Mockito.doAnswer(invocation -> {
      StreamObserver<Rs3.RangeResult> observer = invocation.getArgument(1, StreamObserver.class);
      observer.onNext(newKeyValueResult("b"));
      observer.onNext(newKeyValueResult("c"));
      observer.onNext(newEndOfStreamResult());
      observer.onCompleted();
      return null;
    }).when(requestProxy).send(eq(retryRange), any());

<<<<<<< HEAD
    try (final var iter = GrpcKeyValueIterator.standard(startBound, requestProxy)) {
=======
    try (final var iter = new GrpcKeyValueIterator(range, requestProxy)) {
>>>>>>> b276d9a0
      assertNextKey(iter, "a");
      assertNextKey(iter, "b");
      assertNextKey(iter, "c");
      assertThat(iter.hasNext(), is(false));
    }
  }

  @Test
  @SuppressWarnings("unchecked")
  public void shouldRetryAfterUnexpectedStreamCompletion() {
<<<<<<< HEAD
    final var startBound = RangeBound.inclusive(Bytes.wrap("a".getBytes(StandardCharsets.UTF_8)));
=======
    final var range = new Range(
        RangeBound.inclusive("a".getBytes(StandardCharsets.UTF_8)),
        RangeBound.unbounded()
    );
>>>>>>> b276d9a0
    Mockito.doAnswer(invocation -> {
      StreamObserver<Rs3.RangeResult> observer = invocation.getArgument(1, StreamObserver.class);
      observer.onNext(newKeyValueResult("a"));
      observer.onCompleted();
      return null;
    }).when(requestProxy).send(eq(range), any());

<<<<<<< HEAD
    final var retryStartBound = RangeBound.exclusive(
        Bytes.wrap("a".getBytes(StandardCharsets.UTF_8)));
=======
    final var retryRange = new Range(
        RangeBound.exclusive("a".getBytes(StandardCharsets.UTF_8)),
        RangeBound.unbounded()
    );
>>>>>>> b276d9a0
    Mockito.doAnswer(invocation -> {
      StreamObserver<Rs3.RangeResult> observer = invocation.getArgument(1, StreamObserver.class);
      observer.onNext(newKeyValueResult("b"));
      observer.onNext(newKeyValueResult("c"));
      observer.onNext(newEndOfStreamResult());
      observer.onCompleted();
      return null;
    }).when(requestProxy).send(eq(retryRange), any());

<<<<<<< HEAD
    try (final var iter = GrpcKeyValueIterator.standard(startBound, requestProxy)) {
=======
    try (final var iter = new GrpcKeyValueIterator(range, requestProxy)) {
>>>>>>> b276d9a0
      assertNextKey(iter, "a");
      assertNextKey(iter, "b");
      assertNextKey(iter, "c");
      assertThat(iter.hasNext(), is(false));
    }
  }

  @Test
  @SuppressWarnings("unchecked")
  public void shouldPropagateUnexpectedFailures() {
<<<<<<< HEAD
    final var startBound = RangeBound.inclusive(
        Bytes.wrap("a".getBytes(StandardCharsets.UTF_8)));
=======
    final var range = new Range(
        RangeBound.inclusive("a".getBytes(StandardCharsets.UTF_8)),
        RangeBound.unbounded()
    );
>>>>>>> b276d9a0
    Mockito.doAnswer(invocation -> {
      StreamObserver<Rs3.RangeResult> observer = invocation.getArgument(1, StreamObserver.class);
      observer.onNext(newKeyValueResult("a"));
      observer.onError(new StatusRuntimeException(Status.UNKNOWN));
      return null;
    }).when(requestProxy).send(eq(range), any());

<<<<<<< HEAD
    try (final var iter = GrpcKeyValueIterator.standard(startBound, requestProxy)) {
=======
    try (final var iter = new GrpcKeyValueIterator(range, requestProxy)) {
>>>>>>> b276d9a0
      assertNextKey(iter, "a");
      final var rs3Exception = assertThrows(RS3Exception.class, iter::next);
      assertThat(rs3Exception.getCause(), instanceOf(StatusRuntimeException.class));
      final var statusException = (StatusRuntimeException) rs3Exception.getCause();
      assertThat(statusException.getStatus().getCode(), is(Status.Code.UNKNOWN));
    }
  }

  private void assertNextKey(GrpcKeyValueIterator<Bytes> iter, String key) {
    assertThat(iter.hasNext(), is(true));
    final var keyValue = iter.next();
    final var keyBytes = keyValue.key.get();
    final var keyString = new String(keyBytes, StandardCharsets.UTF_8);
    assertThat(keyString, is(key));
  }

}<|MERGE_RESOLUTION|>--- conflicted
+++ resolved
@@ -45,14 +45,10 @@
   @Test
   @SuppressWarnings("unchecked")
   public void shouldIterateKeyValueResults() {
-<<<<<<< HEAD
-    final var startBound = RangeBound.inclusive(Bytes.wrap("a".getBytes(StandardCharsets.UTF_8)));
-=======
-    final var range = new Range(
-        RangeBound.inclusive("a".getBytes(StandardCharsets.UTF_8)),
+    final var range = new Range<>(
+        RangeBound.inclusive(Bytes.wrap("a".getBytes(StandardCharsets.UTF_8))),
         RangeBound.unbounded()
     );
->>>>>>> b276d9a0
     Mockito.doAnswer(invocation -> {
       StreamObserver<Rs3.RangeResult> observer = invocation.getArgument(1, StreamObserver.class);
       observer.onNext(newKeyValueResult("a"));
@@ -63,11 +59,7 @@
       return null;
     }).when(requestProxy).send(eq(range), any());
 
-<<<<<<< HEAD
-    try (final var iter = GrpcKeyValueIterator.standard(startBound, requestProxy)) {
-=======
-    try (final var iter = new GrpcKeyValueIterator(range, requestProxy)) {
->>>>>>> b276d9a0
+    try (final var iter = GrpcKeyValueIterator.standard(range, requestProxy)) {
       assertNextKey(iter, "a");
       assertNextKey(iter, "b");
       assertNextKey(iter, "c");
@@ -78,15 +70,10 @@
   @Test
   @SuppressWarnings("unchecked")
   public void shouldRetryRangeRequestAfterTransientFailure() {
-<<<<<<< HEAD
-    final var startBound = RangeBound.inclusive(
-        Bytes.wrap("a".getBytes(StandardCharsets.UTF_8)));
-=======
-    final var range = new Range(
-        RangeBound.inclusive("a".getBytes(StandardCharsets.UTF_8)),
+    final var range = new Range<>(
+        RangeBound.inclusive(Bytes.wrap("a".getBytes(StandardCharsets.UTF_8))),
         RangeBound.unbounded()
     );
->>>>>>> b276d9a0
     Mockito.doAnswer(invocation -> {
       StreamObserver<Rs3.RangeResult> observer = invocation.getArgument(1, StreamObserver.class);
       observer.onNext(newKeyValueResult("a"));
@@ -94,15 +81,10 @@
       return null;
     }).when(requestProxy).send(eq(range), any());
 
-<<<<<<< HEAD
-    final var retryStartBound = RangeBound.exclusive(
-        Bytes.wrap("a".getBytes(StandardCharsets.UTF_8)));
-=======
-    final var retryRange = new Range(
-        RangeBound.exclusive("a".getBytes(StandardCharsets.UTF_8)),
+    final var retryRange = new Range<>(
+        RangeBound.exclusive(Bytes.wrap("a".getBytes(StandardCharsets.UTF_8))),
         RangeBound.unbounded()
     );
->>>>>>> b276d9a0
     Mockito.doAnswer(invocation -> {
       StreamObserver<Rs3.RangeResult> observer = invocation.getArgument(1, StreamObserver.class);
       observer.onNext(newKeyValueResult("b"));
@@ -112,11 +94,7 @@
       return null;
     }).when(requestProxy).send(eq(retryRange), any());
 
-<<<<<<< HEAD
-    try (final var iter = GrpcKeyValueIterator.standard(startBound, requestProxy)) {
-=======
-    try (final var iter = new GrpcKeyValueIterator(range, requestProxy)) {
->>>>>>> b276d9a0
+    try (final var iter = GrpcKeyValueIterator.standard(range, requestProxy)) {
       assertNextKey(iter, "a");
       assertNextKey(iter, "b");
       assertNextKey(iter, "c");
@@ -127,14 +105,10 @@
   @Test
   @SuppressWarnings("unchecked")
   public void shouldRetryAfterUnexpectedStreamCompletion() {
-<<<<<<< HEAD
-    final var startBound = RangeBound.inclusive(Bytes.wrap("a".getBytes(StandardCharsets.UTF_8)));
-=======
-    final var range = new Range(
-        RangeBound.inclusive("a".getBytes(StandardCharsets.UTF_8)),
+    final var range = new Range<>(
+        RangeBound.inclusive(Bytes.wrap("a".getBytes(StandardCharsets.UTF_8))),
         RangeBound.unbounded()
     );
->>>>>>> b276d9a0
     Mockito.doAnswer(invocation -> {
       StreamObserver<Rs3.RangeResult> observer = invocation.getArgument(1, StreamObserver.class);
       observer.onNext(newKeyValueResult("a"));
@@ -142,15 +116,10 @@
       return null;
     }).when(requestProxy).send(eq(range), any());
 
-<<<<<<< HEAD
-    final var retryStartBound = RangeBound.exclusive(
-        Bytes.wrap("a".getBytes(StandardCharsets.UTF_8)));
-=======
-    final var retryRange = new Range(
-        RangeBound.exclusive("a".getBytes(StandardCharsets.UTF_8)),
+    final var retryRange = new Range<>(
+        RangeBound.exclusive(Bytes.wrap("a".getBytes(StandardCharsets.UTF_8))),
         RangeBound.unbounded()
     );
->>>>>>> b276d9a0
     Mockito.doAnswer(invocation -> {
       StreamObserver<Rs3.RangeResult> observer = invocation.getArgument(1, StreamObserver.class);
       observer.onNext(newKeyValueResult("b"));
@@ -160,11 +129,7 @@
       return null;
     }).when(requestProxy).send(eq(retryRange), any());
 
-<<<<<<< HEAD
-    try (final var iter = GrpcKeyValueIterator.standard(startBound, requestProxy)) {
-=======
-    try (final var iter = new GrpcKeyValueIterator(range, requestProxy)) {
->>>>>>> b276d9a0
+    try (final var iter = GrpcKeyValueIterator.standard(range, requestProxy)) {
       assertNextKey(iter, "a");
       assertNextKey(iter, "b");
       assertNextKey(iter, "c");
@@ -175,15 +140,10 @@
   @Test
   @SuppressWarnings("unchecked")
   public void shouldPropagateUnexpectedFailures() {
-<<<<<<< HEAD
-    final var startBound = RangeBound.inclusive(
-        Bytes.wrap("a".getBytes(StandardCharsets.UTF_8)));
-=======
-    final var range = new Range(
-        RangeBound.inclusive("a".getBytes(StandardCharsets.UTF_8)),
+    final var range = new Range<>(
+        RangeBound.inclusive(Bytes.wrap("a".getBytes(StandardCharsets.UTF_8))),
         RangeBound.unbounded()
     );
->>>>>>> b276d9a0
     Mockito.doAnswer(invocation -> {
       StreamObserver<Rs3.RangeResult> observer = invocation.getArgument(1, StreamObserver.class);
       observer.onNext(newKeyValueResult("a"));
@@ -191,11 +151,7 @@
       return null;
     }).when(requestProxy).send(eq(range), any());
 
-<<<<<<< HEAD
-    try (final var iter = GrpcKeyValueIterator.standard(startBound, requestProxy)) {
-=======
-    try (final var iter = new GrpcKeyValueIterator(range, requestProxy)) {
->>>>>>> b276d9a0
+    try (final var iter = GrpcKeyValueIterator.standard(range, requestProxy)) {
       assertNextKey(iter, "a");
       final var rs3Exception = assertThrows(RS3Exception.class, iter::next);
       assertThat(rs3Exception.getCause(), instanceOf(StatusRuntimeException.class));
