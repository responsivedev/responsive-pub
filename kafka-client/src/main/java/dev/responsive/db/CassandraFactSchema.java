/*
 * Copyright 2023 Responsive Computing, Inc.
 *
 * Licensed under the Apache License, Version 2.0 (the "License");
 * you may not use this file except in compliance with the License.
 * You may obtain a copy of the License at
 *
 *     http://www.apache.org/licenses/LICENSE-2.0
 *
 * Unless required by applicable law or agreed to in writing, software
 * distributed under the License is distributed on an "AS IS" BASIS,
 * WITHOUT WARRANTIES OR CONDITIONS OF ANY KIND, either express or implied.
 * See the License for the specific language governing permissions and
 * limitations under the License.
 */

package dev.responsive.db;

import static com.datastax.oss.driver.api.querybuilder.QueryBuilder.bindMarker;
import static dev.responsive.db.ColumnName.DATA_KEY;
import static dev.responsive.db.ColumnName.DATA_VALUE;
import static dev.responsive.db.ColumnName.OFFSET;
import static dev.responsive.db.ColumnName.PARTITION_KEY;
import static dev.responsive.db.ColumnName.ROW_TYPE;
<<<<<<< HEAD
import static dev.responsive.db.RowType.DATA_ROW;
import static dev.responsive.db.RowType.METADATA_ROW;
import static dev.responsive.kafka.store.ResponsiveStoreRegistration.NO_COMMITTED_OFFSET;
=======
>>>>>>> fe219124

import com.datastax.oss.driver.api.core.cql.BoundStatement;
import com.datastax.oss.driver.api.core.cql.PreparedStatement;
import com.datastax.oss.driver.api.core.cql.Row;
import com.datastax.oss.driver.api.core.type.DataTypes;
import com.datastax.oss.driver.api.querybuilder.QueryBuilder;
import com.datastax.oss.driver.api.querybuilder.SchemaBuilder;
import com.datastax.oss.driver.api.querybuilder.schema.CreateTableWithOptions;
import com.datastax.oss.driver.api.querybuilder.schema.compaction.TimeWindowCompactionStrategy;
import dev.responsive.db.partitioning.SubPartitioner;
import java.nio.ByteBuffer;
import java.time.Duration;
import java.util.List;
import java.util.Objects;
import java.util.Optional;
import java.util.concurrent.ConcurrentHashMap;
import javax.annotation.CheckReturnValue;
import org.apache.kafka.common.utils.Bytes;
import org.apache.kafka.streams.state.KeyValueIterator;
import org.slf4j.Logger;
import org.slf4j.LoggerFactory;

public class CassandraFactSchema implements RemoteKeyValueSchema {

  private static final Logger LOG = LoggerFactory.getLogger(
      CassandraFactSchema.class);

  private final CassandraClient client;

  // use ConcurrentHashMap instead of ConcurrentMap in the declaration here
  // because ConcurrentHashMap guarantees that the supplied function for
  // computeIfAbsent is invoked exactly once per invocation of the method
  // if the key is absent, else not at all. this guarantee is not present
  // in all implementations of ConcurrentMap
  private final ConcurrentHashMap<String, PreparedStatement> get;
  private final ConcurrentHashMap<String, PreparedStatement> insert;
  private final ConcurrentHashMap<String, PreparedStatement> delete;
  private final ConcurrentHashMap<String, PreparedStatement> getMeta;
  private final ConcurrentHashMap<String, PreparedStatement> setOffset;

  public CassandraFactSchema(final CassandraClient client) {
    this.client = client;
    get = new ConcurrentHashMap<>();
    insert = new ConcurrentHashMap<>();
    delete = new ConcurrentHashMap<>();
    getMeta = new ConcurrentHashMap<>();
    setOffset = new ConcurrentHashMap<>();
  }

  @Override
  public void create(final String tableName, Optional<Duration> ttl) {
    LOG.info("Creating fact data table {} in remote store.", tableName);

    final CreateTableWithOptions createTable;
    if (ttl.isPresent()) {
      final int ttlSeconds = Math.toIntExact(ttl.get().getSeconds());
      // 20 is a magic number recommended by scylla for the number of buckets
      final Duration compactionWindow = Duration.ofSeconds(ttlSeconds / 20);
      createTable = createTable(tableName).withDefaultTimeToLiveSeconds(ttlSeconds)
          .withCompaction(
              SchemaBuilder.timeWindowCompactionStrategy()
                  .withCompactionWindow(
                      compactionWindow.toMinutes(),
                      TimeWindowCompactionStrategy.CompactionWindowUnit.MINUTES)
          );
    } else {
      createTable = createTable(tableName)
          .withCompaction(SchemaBuilder.timeWindowCompactionStrategy());
    }

    // separate metadata from the main table for the fact schema, this is acceptable
    // because we don't use the metadata at all for fencing operations and writes to
    // it do not need to be atomic (transactional with the original table). we cannot
    // effectively use the same table (as we do with the normal KeyValueSchema) because
    // TWCS cannot properly compact files if there are any overwrites, which there are
    // for the metadata columns
    final CreateTableWithOptions createMetadataTable = SchemaBuilder
        .createTable(metadataTable(tableName))
        .ifNotExists()
        .withPartitionKey(ROW_TYPE.column(), DataTypes.TINYINT)
        .withPartitionKey(PARTITION_KEY.column(), DataTypes.INT)
        .withColumn(OFFSET.column(), DataTypes.BIGINT);

    client.execute(createTable.build());
    client.execute(createMetadataTable.build());
  }

  private CreateTableWithOptions createTable(final String tableName) {
    return SchemaBuilder
        .createTable(tableName)
        .ifNotExists()
        .withPartitionKey(ROW_TYPE.column(), DataTypes.TINYINT)
        .withPartitionKey(DATA_KEY.column(), DataTypes.BLOB)
        .withColumn(DATA_VALUE.column(), DataTypes.BLOB);
  }

  /**
   * Initializes the metadata entry for {@code table} by adding a
   * row with key {@code _metadata} and sets special columns
   * {@link ColumnName#OFFSET} and no {@link ColumnName#EPOCH}.
   *
   * <p>Note that this method is idempotent as it uses Cassandra's
   * {@code IF NOT EXISTS} functionality.
   *
   * @param table          the table that is initialized
   * @param kafkaPartition the partition to initialize
   */
  @Override
  public WriterFactory<Bytes> init(
      final String table,
      final SubPartitioner partitioner,
      final int kafkaPartition
  ) {
    client.execute(
<<<<<<< HEAD
        QueryBuilder.insertInto(table)
            .value(ROW_TYPE.column(), QueryBuilder.literal(METADATA_ROW.val()))
            .value(DATA_KEY.column(), QueryBuilder.literal(metadataKey(kafkaPartition)))
            .value(OFFSET.column(), OFFSET.literal(NO_COMMITTED_OFFSET))
=======
        QueryBuilder.insertInto(metadataTable(table))
            .value(ROW_TYPE.column(), RowType.METADATA_ROW.literal())
            .value(PARTITION_KEY.column(), PARTITION_KEY.literal(kafkaPartition))
            .value(OFFSET.column(), OFFSET.literal(-1L))
>>>>>>> fe219124
            .ifNotExists()
            .build()
    );

    return new FactWriterFactory<>(this);
  }

  @Override
  public MetadataRow metadata(final String table, final int partition) {
    final BoundStatement bound = getMeta.get(metadataTable(table))
        .bind()
        .setInt(PARTITION_KEY.bind(), partition);
    final List<Row> result = client.execute(bound).all();

    if (result.size() != 1) {
      throw new IllegalStateException(String.format(
          "Expected exactly one offset row for %s[%s] but got %d",
          table, partition, result.size()));
    } else {
      final long offset = result.get(0).getLong(OFFSET.column());
      LOG.info("Got offset for {}[{}]: {}", table, partition, offset);
      return new MetadataRow(offset, -1L);
    }
  }

  @Override
  public BoundStatement setOffset(
      final String table,
      final int partition,
      final long offset
  ) {
    LOG.info("Setting offset in metadata table {} for {}[{}] to {}",
        metadataTable(table), table, partition, offset);
    return setOffset.get(metadataTable(table))
        .bind()
        .setInt(PARTITION_KEY.bind(), partition)
        .setLong(OFFSET.bind(), offset);
  }

  @Override
  public void prepare(final String tableName) {
    insert.computeIfAbsent(tableName, k -> client.prepare(
        QueryBuilder
            .insertInto(tableName)
            .value(ROW_TYPE.column(), RowType.DATA_ROW.literal())
            .value(DATA_KEY.column(), bindMarker(DATA_KEY.bind()))
            .value(DATA_VALUE.column(), bindMarker(DATA_VALUE.bind()))
            .build()
    ));

    get.computeIfAbsent(tableName, k -> client.prepare(
        QueryBuilder
            .selectFrom(tableName)
            .columns(DATA_VALUE.column())
            .where(ROW_TYPE.relation().isEqualTo(RowType.DATA_ROW.literal()))
            .where(DATA_KEY.relation().isEqualTo(bindMarker(DATA_KEY.bind())))
            .build()
    ));

    delete.computeIfAbsent(tableName, k -> client.prepare(
        QueryBuilder
            .deleteFrom(tableName)
            .where(ROW_TYPE.relation().isEqualTo(RowType.DATA_ROW.literal()))
            .where(DATA_KEY.relation().isEqualTo(bindMarker(DATA_KEY.bind())))
            .build()
    ));

    getMeta.computeIfAbsent(metadataTable(tableName), k -> client.prepare(
        QueryBuilder
            .selectFrom(metadataTable(tableName))
            .column(OFFSET.column())
            .where(ROW_TYPE.relation().isEqualTo(RowType.METADATA_ROW.literal()))
            .where(PARTITION_KEY.relation().isEqualTo(bindMarker(PARTITION_KEY.bind())))
            .build()
    ));

    setOffset.computeIfAbsent(metadataTable(tableName), k -> client.prepare(QueryBuilder
        .update(metadataTable(tableName))
        .setColumn(OFFSET.column(), bindMarker(OFFSET.bind()))
        .where(ROW_TYPE.relation().isEqualTo(RowType.METADATA_ROW.literal()))
        .where(PARTITION_KEY.relation().isEqualTo(bindMarker(PARTITION_KEY.bind())))
        .build()
    ));
  }

  @Override
  public CassandraClient cassandraClient() {
    return client;
  }

  /**
   * @param table         the table to delete from
   * @param partitionKey  the partitioning key
   * @param key           the data key
   *
   * @return a statement that, when executed, will delete the row
   *         matching {@code partitionKey} and {@code key} in the
   *         {@code table}
   */
  @Override
  @CheckReturnValue
  public BoundStatement delete(
      final String table,
      final int partitionKey,
      final Bytes key
  ) {
    // TODO: consider throwing an exception here as TWCS doesn't work well with deletes
    return delete.get(table)
        .bind()
        .setByteBuffer(DATA_KEY.bind(), ByteBuffer.wrap(key.get()));
  }


  /**
   * Inserts data into {@code table}. Note that this will overwrite
   * any existing entry in the table with the same key.
   *
   * @param table         the table to insert into
   * @param partitionKey  the partitioning key
   * @param key           the data key
   * @param value         the data value
   *
   * @return a statement that, when executed, will insert the row
   *         matching {@code partitionKey} and {@code key} in the
   *         {@code table} with value {@code value}
   */
  @Override
  @CheckReturnValue
  public BoundStatement insert(
      final String table,
      final int partitionKey,
      final Bytes key,
      final byte[] value
  ) {
    return insert.get(table)
        .bind()
        .setByteBuffer(DATA_KEY.bind(), ByteBuffer.wrap(key.get()))
        .setByteBuffer(DATA_VALUE.bind(), ByteBuffer.wrap(value));
  }

  /**
   * Retrieves the value of the given {@code partitionKey} and {@code key}
   * from {@code table}.
   *
   * @param tableName the table to retrieve from
   * @param partition the partition
   * @param key       the data key
   *
   * @return the value previously set
   */
  @Override
  public byte[] get(final String tableName, final int partition, final Bytes key) {
    final BoundStatement get = this.get.get(tableName)
        .bind()
        .setByteBuffer(DATA_KEY.bind(), ByteBuffer.wrap(key.get()));

    final List<Row> result = client.execute(get).all();
    if (result.size() > 1) {
      throw new IllegalArgumentException();
    } else if (result.isEmpty()) {
      return null;
    } else {
      final ByteBuffer value = result.get(0).getByteBuffer(DATA_VALUE.column());
      return Objects.requireNonNull(value).array();
    }
  }

  @Override
  public KeyValueIterator<Bytes, byte[]> range(
      final String tableName,
      final int partition,
      final Bytes from,
      final Bytes to
  ) {
    throw new UnsupportedOperationException("range scans are not supported on Idempotent schemas.");
  }

  @Override
  public KeyValueIterator<Bytes, byte[]> all(
      final String tableName,
      final int partition
  ) {
    throw new UnsupportedOperationException("all is not supported on Idempotent schemas");
  }

  private static String metadataTable(final String tableName) {
    return tableName + "_md";
  }

}<|MERGE_RESOLUTION|>--- conflicted
+++ resolved
@@ -22,13 +22,7 @@
 import static dev.responsive.db.ColumnName.OFFSET;
 import static dev.responsive.db.ColumnName.PARTITION_KEY;
 import static dev.responsive.db.ColumnName.ROW_TYPE;
-<<<<<<< HEAD
-import static dev.responsive.db.RowType.DATA_ROW;
-import static dev.responsive.db.RowType.METADATA_ROW;
 import static dev.responsive.kafka.store.ResponsiveStoreRegistration.NO_COMMITTED_OFFSET;
-=======
->>>>>>> fe219124
-
 import com.datastax.oss.driver.api.core.cql.BoundStatement;
 import com.datastax.oss.driver.api.core.cql.PreparedStatement;
 import com.datastax.oss.driver.api.core.cql.Row;
@@ -142,17 +136,10 @@
       final int kafkaPartition
   ) {
     client.execute(
-<<<<<<< HEAD
-        QueryBuilder.insertInto(table)
-            .value(ROW_TYPE.column(), QueryBuilder.literal(METADATA_ROW.val()))
-            .value(DATA_KEY.column(), QueryBuilder.literal(metadataKey(kafkaPartition)))
-            .value(OFFSET.column(), OFFSET.literal(NO_COMMITTED_OFFSET))
-=======
         QueryBuilder.insertInto(metadataTable(table))
             .value(ROW_TYPE.column(), RowType.METADATA_ROW.literal())
             .value(PARTITION_KEY.column(), PARTITION_KEY.literal(kafkaPartition))
-            .value(OFFSET.column(), OFFSET.literal(-1L))
->>>>>>> fe219124
+            .value(OFFSET.column(), OFFSET.literal(NO_COMMITTED_OFFSET))
             .ifNotExists()
             .build()
     );
