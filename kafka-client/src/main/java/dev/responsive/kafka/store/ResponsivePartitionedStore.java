/*
 * Copyright 2023 Responsive Computing, Inc.
 *
 * Licensed under the Apache License, Version 2.0 (the "License");
 * you may not use this file except in compliance with the License.
 * You may obtain a copy of the License at
 *
 *     http://www.apache.org/licenses/LICENSE-2.0
 *
 * Unless required by applicable law or agreed to in writing, software
 * distributed under the License is distributed on an "AS IS" BASIS,
 * WITHOUT WARRANTIES OR CONDITIONS OF ANY KIND, either express or implied.
 * See the License for the specific language governing permissions and
 * limitations under the License.
 */

package dev.responsive.kafka.store;

import static org.apache.kafka.streams.processor.internals.ProcessorContextUtils.asInternalProcessorContext;
import static org.apache.kafka.streams.processor.internals.ProcessorContextUtils.changelogFor;

import dev.responsive.db.BytesKeySpec;
import dev.responsive.db.CassandraClient;
import dev.responsive.db.RemoteKeyValueSchema;
import dev.responsive.db.partitioning.SubPartitioner;
import dev.responsive.kafka.api.InternalConfigs;
import dev.responsive.kafka.clients.SharedClients;
import dev.responsive.kafka.config.ResponsiveConfig;
import dev.responsive.model.Result;
import dev.responsive.utils.RemoteMonitor;
import dev.responsive.utils.StoreUtil;
import dev.responsive.utils.TableName;
import java.time.Duration;
import java.util.List;
import java.util.concurrent.TimeoutException;
import org.apache.kafka.common.TopicPartition;
import org.apache.kafka.common.utils.Bytes;
import org.apache.kafka.common.utils.LogContext;
import org.apache.kafka.streams.KeyValue;
import org.apache.kafka.streams.errors.ProcessorStateException;
import org.apache.kafka.streams.processor.ProcessorContext;
import org.apache.kafka.streams.processor.StateStore;
import org.apache.kafka.streams.processor.StateStoreContext;
import org.apache.kafka.streams.processor.internals.InternalProcessorContext;
import org.apache.kafka.streams.processor.internals.Task.TaskType;
import org.apache.kafka.streams.query.Position;
import org.apache.kafka.streams.state.KeyValueIterator;
import org.apache.kafka.streams.state.KeyValueStore;
import org.apache.kafka.streams.state.internals.StoreQueryUtils;
import org.slf4j.Logger;

public class ResponsivePartitionedStore implements KeyValueStore<Bytes, byte[]> {

  private Logger log;

  private final TableName name;
  private final SchemaType schemaType;
  private final Position position;
  private ResponsiveStoreRegistry storeRegistry;
  private ResponsiveStoreRegistration registration;

  private boolean open;
  private boolean initialized;
  private SubPartitioner partitioner;
  private CommitBuffer<Bytes, RemoteKeyValueSchema> buffer;

  @SuppressWarnings("rawtypes")
  private InternalProcessorContext context;
  private TopicPartition topicPartition;
  private RemoteKeyValueSchema schema;

  public ResponsivePartitionedStore(
      final TableName name,
      final SchemaType schemaType
  ) {
    this.name = name;
    this.schemaType = schemaType;
    this.position = Position.emptyPosition();
    log = new LogContext(
        String.format("store [%s]", name.kafkaName())
    ).logger(ResponsivePartitionedStore.class);
  }

  @Override
  public String name() {
    return name.kafkaName();
  }

  @Override
  @SuppressWarnings("deprecation")
  public void init(final ProcessorContext context, final StateStore root) {
    if (context instanceof StateStoreContext) {
      init((StateStoreContext) context, root);
    } else {
      throw new UnsupportedOperationException(
          "Use ResponsiveStore#init(StateStoreContext, StateStore) instead."
      );
    }
  }

  @Override
  public void init(final StateStoreContext context, final StateStore root) {
    try {
      this.context = asInternalProcessorContext(context);
      storeRegistry = InternalConfigs.loadStoreRegistry(context.appConfigs());
      topicPartition =  new TopicPartition(
          changelogFor(context, name.kafkaName(), false),
          context.taskId().partition()
      );

      if (!isActive()) {
        log = new LogContext(
            String.format("standby-store [%s]", name.kafkaName())
        ).logger(ResponsivePartitionedStore.class);
      }

      log.info("Initializing state store");

      StoreUtil.validateTopologyOptimizationConfig(context.appConfigs());
      final ResponsiveConfig config = new ResponsiveConfig(context.appConfigs());

      final SharedClients sharedClients = new SharedClients(context.appConfigs());
      CassandraClient client = sharedClients.cassandraClient;

      schema = client.kvSchema(schemaType);
      schema.create(name.cassandraName());

      final RemoteMonitor monitor = client.awaitTable(name.cassandraName(), sharedClients.executor);
      monitor.await(Duration.ofSeconds(60));
      log.info("Remote table {} is available for querying.", name.cassandraName());

      schema.prepare(name.cassandraName());

<<<<<<< HEAD
      partitioner = config.getSubPartitioner(
          client, sharedClients.admin, name, topicPartition.topic());
=======
      final TopicPartition topicPartition =  new TopicPartition(
          changelogFor(context, name.kafkaName(), false),
          partition
      );
      partitioner = schemaType == SchemaType.FACT
          ? SubPartitioner.NO_SUBPARTITIONS
          : config.getSubPartitioner(sharedClients.admin, name, topicPartition.topic());
>>>>>>> 043e04ad

      buffer = CommitBuffer.from(
          sharedClients,
          name,
          topicPartition,
          schema,
          new BytesKeySpec(),
          config
      );

      if (isActive()) {
        initializeBuffer();
      }

      open = true;
      context.register(
          root,
          new ResponsiveRestoreCallback((batch) -> buffer.restoreBatch(batch), this::isActive)
      );
    } catch (InterruptedException | TimeoutException e) {
      throw new ProcessorStateException("Failed to initialize store " + name(), e);
    }
  }

  private boolean isActive() {
    return context.taskType() == TaskType.ACTIVE;
  }

  private void initializeBuffer() {
    buffer.init();
    final long offset = buffer.offset();
    registration = new ResponsiveStoreRegistration(
        name.kafkaName(),
        topicPartition,
        offset == -1 ? 0 : offset,
        buffer::flush
    );
    storeRegistry.registerStore(registration);
    initialized = true;
    log.info("Initialized buffer");
  }

  private void maybeTransitionToActive(final String caller) {
    if (isActive()) {
      if (!initialized) {
        log.info("Transitioning from standby to active");

        log = new LogContext(
            String.format("store [%s]", name.kafkaName())
        ).logger(ResponsivePartitionedStore.class);

        initializeBuffer();
      }
    } else {
      log.error("Invoked {} on store while in STANDBY", caller);
      throw new IllegalStateException("Unexpected read/write to store in standby state: " + name());
    }
  }

  @Override
  public void flush() {
  }

  @Override
  public boolean isOpen() {
    return open;
  }

  @Override
  public boolean persistent() {
    // Kafka Streams uses this to determine whether it
    // needs to create and lock state directories. since
    // the Responsive Client doesn't require flushing state
    // to disk, we return false even though the store is
    // persistent in a remote store
    return false;
  }

  @Override
  public void put(final Bytes key, final byte[] value) {
    maybeTransitionToActive("put");
    buffer.put(key, value);
    StoreQueryUtils.updatePosition(position, context);
  }

  @Override
  public byte[] putIfAbsent(final Bytes key, final byte[] value) {
    // since there's only a single writer, we don't need to worry
    // about the concurrency aspects here (e.g. it's not possible
    // that between the get(key) and put(key, value) another write
    // comes in unless this client is fenced, in which case this
    // batch will not be committed to remote storage)
    final byte[] old = get(key);
    if (old == null) {
      put(key, value);
    }
    return old;
  }

  @Override
  public void putAll(final List<KeyValue<Bytes, byte[]>> entries) {
    entries.forEach(kv -> put(kv.key, kv.value));
    StoreQueryUtils.updatePosition(position, context);
  }

  @Override
  public byte[] delete(final Bytes key) {
    // single writer prevents races (see putIfAbsent)
    final byte[] old = get(key);
    buffer.tombstone(key);
    return old;
  }

  @Override
  public byte[] get(final Bytes key) {
    maybeTransitionToActive("get");
    // try the buffer first, it acts as a local cache
    // but this is also necessary for correctness as
    // it is possible that the data is either uncommitted
    // or not yet pushed to the remote store
    final Result<Bytes> result = buffer.get(key);
    if (result != null) {
      return result.isTombstone ? null : result.value;
    }

    final int subPartition = partitioner.partition(topicPartition.partition(), key);
    return schema.get(name.cassandraName(), subPartition, key);
  }

  @Override
  public KeyValueIterator<Bytes, byte[]> range(final Bytes from, final Bytes to) {
    maybeTransitionToActive("range");
    throw new UnsupportedOperationException("Not yet implemented.");
  }

  @Override
  public KeyValueIterator<Bytes, byte[]> all() {
    maybeTransitionToActive("all");
    throw new UnsupportedOperationException("Not yet implemented.");
  }

  @Override
  public Position getPosition() {
    return position;
  }

  @Override
  public long approximateNumEntries() {
    return partitioner
        .all(topicPartition.partition())
        .mapToLong(p -> schema.getClient().count(name.cassandraName(), p))
        .sum();
  }

  @Override
  public void close() {
    if (storeRegistry != null) {
      storeRegistry.deregisterStore(registration);
    }
    // the client is shared across state stores, so only the
    // buffer needs to be flushed
    flush();
    open = false;
  }
}<|MERGE_RESOLUTION|>--- conflicted
+++ resolved
@@ -130,19 +130,10 @@
       log.info("Remote table {} is available for querying.", name.cassandraName());
 
       schema.prepare(name.cassandraName());
-
-<<<<<<< HEAD
-      partitioner = config.getSubPartitioner(
-          client, sharedClients.admin, name, topicPartition.topic());
-=======
-      final TopicPartition topicPartition =  new TopicPartition(
-          changelogFor(context, name.kafkaName(), false),
-          partition
-      );
+      
       partitioner = schemaType == SchemaType.FACT
           ? SubPartitioner.NO_SUBPARTITIONS
           : config.getSubPartitioner(sharedClients.admin, name, topicPartition.topic());
->>>>>>> 043e04ad
 
       buffer = CommitBuffer.from(
           sharedClients,
