/*
 * Copyright 2024 Responsive Computing, Inc.
 *
 * This source code is licensed under the Responsive Business Source License Agreement v1.0
 * available at:
 *
 * https://www.responsive.dev/legal/responsive-bsl-10
 *
 * This software requires a valid Commercial License Key for production use. Trial and commercial
 * licenses can be obtained at https://www.responsive.dev
 */

package dev.responsive.kafka.internal.db.rs3.client.grpc;

import com.google.common.annotations.VisibleForTesting;
import com.google.protobuf.ByteString;
import dev.responsive.kafka.api.config.ResponsiveConfig;
import dev.responsive.kafka.internal.db.rs3.client.CurrentOffsets;
import dev.responsive.kafka.internal.db.rs3.client.RangeIterator;
import dev.responsive.kafka.internal.db.rs3.client.LssId;
import dev.responsive.kafka.internal.db.rs3.client.Put;
import dev.responsive.kafka.internal.db.rs3.client.RS3Client;
import dev.responsive.kafka.internal.db.rs3.client.RS3TimeoutException;
<<<<<<< HEAD
import dev.responsive.kafka.internal.db.rs3.client.RangeBound;
=======
import dev.responsive.kafka.internal.db.rs3.client.RS3TransientException;
>>>>>>> 0820608b
import dev.responsive.kafka.internal.db.rs3.client.StreamSenderMessageReceiver;
import dev.responsive.kafka.internal.db.rs3.client.WalEntry;
import dev.responsive.rs3.RS3Grpc;
import dev.responsive.rs3.Rs3;
<<<<<<< HEAD
import io.grpc.StatusRuntimeException;
import io.grpc.stub.StreamObserver;
=======
>>>>>>> 0820608b
import java.util.List;
import java.util.Objects;
import java.util.Optional;
import java.util.UUID;
import java.util.concurrent.ExecutionException;
import java.util.function.Supplier;
import org.apache.kafka.common.utils.Bytes;
import org.apache.kafka.common.utils.ExponentialBackoff;
import org.apache.kafka.common.utils.Time;
import org.apache.kafka.streams.state.KeyValueIterator;

public class GrpcRS3Client implements RS3Client {
  public static final long WAL_OFFSET_NONE = Long.MAX_VALUE;

  private final PssStubsProvider stubs;
  private final Time time;
  private final long retryTimeoutMs;

  @VisibleForTesting
  GrpcRS3Client(final PssStubsProvider stubs, final Time time, final long retryTimeoutMs) {
    this.stubs = Objects.requireNonNull(stubs);
    this.time = Objects.requireNonNull(time);
    this.retryTimeoutMs = retryTimeoutMs;
  }

  public void close() {
    stubs.close();
  }

  @Override
  public CurrentOffsets getCurrentOffsets(final UUID storeId, final LssId lssId, final int pssId) {
    final RS3Grpc.RS3BlockingStub stub = stubs.stubs(storeId, pssId).syncStub();

    final Rs3.GetOffsetsRequest request = Rs3.GetOffsetsRequest.newBuilder()
        .setStoreId(uuidProto(storeId))
        .setLssId(lssIdProto(lssId))
        .setPssId(pssId)
        .build();
    final Rs3.GetOffsetsResult result = withRetry(
        () -> stub.getOffsets(request),
        () -> "GetOffsets(storeId=" + storeId + ", lssId=" + lssId + ", pssId=" + pssId + ")"
    );
    checkField(result::hasWrittenOffset, "writtenOffset");
    checkField(result::hasFlushedOffset, "flushedOffset");
    return new CurrentOffsets(
        result.getWrittenOffset() == WAL_OFFSET_NONE
            ? Optional.empty() : Optional.of(result.getWrittenOffset()),
        result.getFlushedOffset() == WAL_OFFSET_NONE
            ? Optional.empty() : Optional.of(result.getFlushedOffset())
    );
  }

<<<<<<< HEAD
  private void withRetry(Runnable runner, Supplier<String> opDescription) {
    final Supplier<Void> voidSupplier = () -> {
      runner.run();
      return null;
    };
    withRetry(voidSupplier, opDescription);
  }

  private <T> T withRetry(Supplier<T> supplier, Supplier<String> opDescription) {
=======
  private <T> T withRetry(Supplier<T> grpcOperation, Supplier<String> opDescription) {
    final var deadlineMs = time.milliseconds() + retryTimeoutMs;
    return withRetryDeadline(grpcOperation, deadlineMs, opDescription);
  }

  private <T> T withRetryDeadline(
      Supplier<T> grpcOperation,
      long deadlineMs,
      Supplier<String> opDescription
  ) {
>>>>>>> 0820608b
    // Using Kafka default backoff settings initially. We can pull them up
    // if there is ever strong reason.
    final var backoff = new ExponentialBackoff(50, 2, 1000, 0.2);

    var retries = 0;
    long currentTimeMs;

    do {
      try {
        return grpcOperation.get();
      } catch (final Throwable t) {
        var wrappedException = GrpcRs3Util.wrapThrowable(t);
        if (!(wrappedException instanceof RS3TransientException)) {
          throw wrappedException;
        }
      }

      retries += 1;
      currentTimeMs = time.milliseconds();
      time.sleep(Math.min(
          backoff.backoff(retries),
          Math.max(0, deadlineMs - currentTimeMs))
      );
    } while (currentTimeMs < deadlineMs);
    throw new RS3TimeoutException("Timeout while attempting operation " + opDescription.get());
  }

  @Override
  public StreamSenderMessageReceiver<WalEntry, Optional<Long>> writeWalSegmentAsync(
      final UUID storeId,
      final LssId lssId,
      final int pssId,
      final Optional<Long> expectedWrittenOffset,
      final long endOffset
  ) {
    final GrpcMessageReceiver<Rs3.WriteWALSegmentResult> resultObserver
        = new GrpcMessageReceiver<>();
    final RS3Grpc.RS3Stub asyncStub = stubs.stubs(storeId, pssId).asyncStub();
    final var streamObserver = withRetry(
        () -> asyncStub.writeWALSegmentStream(resultObserver),
        () -> "OpenWriteWalSegmentStream()"
    );
    final var streamSender = new GrpcStreamSender<WalEntry, Rs3.WriteWALSegmentRequest>(
        entry -> {
          final var entryBuilder = Rs3.WriteWALSegmentRequest.newBuilder()
              .setStoreId(uuidProto(storeId))
              .setLssId(lssIdProto(lssId))
              .setPssId(pssId)
              .setEndOffset(endOffset)
              .setExpectedWrittenOffset(expectedWrittenOffset.orElse(WAL_OFFSET_NONE));
          addWalEntryToSegment(entry, entryBuilder);
          return entryBuilder.build();
        },
        streamObserver
    );
    return new StreamSenderMessageReceiver<>(
        streamSender,
        resultObserver.message()
            .thenApply(r -> {
              checkField(r::hasFlushedOffset, "flushedOffset");
              return r.getFlushedOffset() == WAL_OFFSET_NONE
                  ? Optional.empty() : Optional.of(r.getFlushedOffset());
            })
    );
  }

  @Override
  public Optional<Long> writeWalSegment(
      final UUID storeId,
      final LssId lssId,
      final int pssId,
      final Optional<Long> expectedWrittenOffset,
      final long endOffset,
      final List<WalEntry> entries
  ) {
    return withRetry(
        () -> tryWriteWalSegment(storeId, lssId, pssId, expectedWrittenOffset, endOffset, entries),
        () -> "WriteWalSegment(storeId=" + storeId + ", lssId=" + lssId + ", pssId=" + pssId + ")"
    );
  }

  private Optional<Long> tryWriteWalSegment(
      final UUID storeId,
      final LssId lssId,
      final int pssId,
      final Optional<Long> expectedWrittenOffset,
      final long endOffset,
      final List<WalEntry> entries
  ) {
    final var senderReceiver = writeWalSegmentAsync(
        storeId,
        lssId,
        pssId,
        expectedWrittenOffset,
        endOffset
    );
    for (final WalEntry entry : entries) {
      senderReceiver.sender().sendNext(entry);
    }
    senderReceiver.sender().finish();
    final Optional<Long> result;

    try {
      result = senderReceiver.completion().toCompletableFuture().get();
    } catch (final ExecutionException e) {
      if (e.getCause() instanceof RuntimeException) {
        throw (RuntimeException) e.getCause();
      }
      throw new RuntimeException(e.getCause());
    } catch (final InterruptedException e) {
      throw new RuntimeException(e);
    }
    return result;
  }

  @Override
  public KeyValueIterator<Bytes, byte[]> range(
      final UUID storeId,
      final LssId lssId,
      final int pssId,
      final Optional<Long> expectedWrittenOffset,
      RangeBound from,
      RangeBound to
  ) {
    final var requestBuilder = Rs3.RangeRequest.newBuilder()
        .setStoreId(uuidProto(storeId))
        .setLssId(lssIdProto(lssId))
        .setPssId(pssId)
        .setFrom(protoBound(from))
        .setTo(protoBound(to));
    expectedWrittenOffset.ifPresent(requestBuilder::setExpectedWrittenOffset);
    final var asyncStub = stubs.stubs(storeId, pssId).asyncStub();
    final var rangeProxy = new RangeProxy(requestBuilder, asyncStub);
    return new GrpcKeyValueIterator(rangeProxy);
  }

  @Override
  public Optional<byte[]> get(
      final UUID storeId,
      final LssId lssId,
      final int pssId,
      final Optional<Long> expectedWrittenOffset,
      final byte[] key
  ) {
    final var requestBuilder = Rs3.GetRequest.newBuilder()
        .setStoreId(uuidProto(storeId))
        .setLssId(lssIdProto(lssId))
        .setPssId(pssId)
        .setKey(ByteString.copyFrom(key));
    expectedWrittenOffset.ifPresent(requestBuilder::setExpectedWrittenOffset);
    final var request = requestBuilder.build();
    final RS3Grpc.RS3BlockingStub stub = stubs.stubs(storeId, pssId).syncStub();

    final Rs3.GetResult result = withRetry(
        () -> stub.get(request),
        () -> "Get(storeId=" + storeId + ", lssId=" + lssId + ", pssId=" + pssId + ")"
    );
    if (!result.hasResult()) {
      return Optional.empty();
    }
    final Rs3.KeyValue keyValue = result.getResult();
    checkField(keyValue::hasValue, "value");
    return Optional.of(keyValue.getValue().toByteArray());
  }

  private Rs3.UUID uuidProto(final UUID uuid) {
    return Rs3.UUID.newBuilder()
        .setHigh(uuid.getMostSignificantBits())
        .setLow(uuid.getLeastSignificantBits())
        .build();
  }

  private Rs3.LSSId lssIdProto(final LssId lssId) {
    return Rs3.LSSId.newBuilder()
        .setId(lssId.id())
        .build();
  }

  private void addWalEntryToSegment(
      final WalEntry entry,
      final Rs3.WriteWALSegmentRequest.Builder builder
  ) {
    if (entry instanceof Put) {
      final var put = (Put) entry;
      final var putBuilder = Rs3.WriteWALSegmentRequest.Put.newBuilder()
          .setKey(ByteString.copyFrom(put.key()));
      if (put.value().isPresent()) {
        putBuilder.setValue(ByteString.copyFrom(put.value().get()));
      }
      putBuilder.setTtl(Rs3.Ttl.newBuilder().setTtlType(Rs3.Ttl.TtlType.DEFAULT).build());
      builder.setPut(putBuilder.build());
    }
  }

  private void checkField(final Supplier<Boolean> check, final String field) {
    if (!check.get()) {
      throw new RuntimeException("rs3 resp proto missing field " + field);
    }
  }

  private Rs3.Bound protoBound(RangeBound bound) {
    return bound.map(new RangeBound.Mapper<>() {
      @Override
      public Rs3.Bound map(final RangeBound.InclusiveBound b) {
        return Rs3.Bound.newBuilder()
            .setType(Rs3.Bound.Type.INCLUSIVE)
            .setKey(ByteString.copyFrom(b.key()))
            .build();
      }

      @Override
      public Rs3.Bound map(final RangeBound.ExclusiveBound b) {
        return Rs3.Bound.newBuilder()
            .setType(Rs3.Bound.Type.EXCLUSIVE)
            .setKey(ByteString.copyFrom(b.key()))
            .build();
      }

      @Override
      public Rs3.Bound map(final RangeBound.Unbounded b) {
        return Rs3.Bound.newBuilder()
            .setType(Rs3.Bound.Type.UNBOUNDED)
            .build();
      }
    });
  }

  private class RangeProxy implements GrpcRangeRequestProxy {
    private final Rs3.RangeRequest.Builder requestBuilder;
    private final RS3Grpc.RS3Stub stub;

    private RangeProxy(
        final Rs3.RangeRequest.Builder requestBuilder,
        final RS3Grpc.RS3Stub stub
    ) {
      this.requestBuilder = requestBuilder;
      this.stub = stub;
    }

    @Override
    public void send(final RangeBound start, final StreamObserver<Rs3.RangeResult> resultObserver) {
      requestBuilder.setFrom(protoBound(start));
      withRetry(
          () -> stub.range(requestBuilder.build(), resultObserver),
          () -> "Range()"
      );
    }
  }

  public static class Connector {
    private final Time time;
    private final String host;
    private final int port;

    private boolean useTls = ResponsiveConfig.RS3_TLS_ENABLED_DEFAULT;
    private long retryTimeoutMs = ResponsiveConfig.RS3_RETRY_TIMEOUT_DEFAULT;

    public Connector(
        final Time time,
        final String host,
        final int port
    ) {
      this.time = Objects.requireNonNull(time);
      this.host = Objects.requireNonNull(host);
      this.port = port;
    }

    public void useTls(boolean useTls) {
      this.useTls = useTls;
    }

    public void retryTimeoutMs(long retryTimeoutMs) {
      this.retryTimeoutMs = retryTimeoutMs;
    }

    public RS3Client connect() {
      String target = String.format("%s:%d", host, port);
      return new GrpcRS3Client(
          PssStubsProvider.connect(target, useTls),
          time,
          retryTimeoutMs
      );
    }
  }

}<|MERGE_RESOLUTION|>--- conflicted
+++ resolved
@@ -16,25 +16,17 @@
 import com.google.protobuf.ByteString;
 import dev.responsive.kafka.api.config.ResponsiveConfig;
 import dev.responsive.kafka.internal.db.rs3.client.CurrentOffsets;
-import dev.responsive.kafka.internal.db.rs3.client.RangeIterator;
 import dev.responsive.kafka.internal.db.rs3.client.LssId;
 import dev.responsive.kafka.internal.db.rs3.client.Put;
 import dev.responsive.kafka.internal.db.rs3.client.RS3Client;
 import dev.responsive.kafka.internal.db.rs3.client.RS3TimeoutException;
-<<<<<<< HEAD
 import dev.responsive.kafka.internal.db.rs3.client.RangeBound;
-=======
 import dev.responsive.kafka.internal.db.rs3.client.RS3TransientException;
->>>>>>> 0820608b
 import dev.responsive.kafka.internal.db.rs3.client.StreamSenderMessageReceiver;
 import dev.responsive.kafka.internal.db.rs3.client.WalEntry;
 import dev.responsive.rs3.RS3Grpc;
 import dev.responsive.rs3.Rs3;
-<<<<<<< HEAD
-import io.grpc.StatusRuntimeException;
 import io.grpc.stub.StreamObserver;
-=======
->>>>>>> 0820608b
 import java.util.List;
 import java.util.Objects;
 import java.util.Optional;
@@ -87,17 +79,14 @@
     );
   }
 
-<<<<<<< HEAD
-  private void withRetry(Runnable runner, Supplier<String> opDescription) {
+  private void withRetry(Runnable grpcOperation, Supplier<String> opDescription) {
     final Supplier<Void> voidSupplier = () -> {
-      runner.run();
+      grpcOperation.run();
       return null;
     };
     withRetry(voidSupplier, opDescription);
   }
 
-  private <T> T withRetry(Supplier<T> supplier, Supplier<String> opDescription) {
-=======
   private <T> T withRetry(Supplier<T> grpcOperation, Supplier<String> opDescription) {
     final var deadlineMs = time.milliseconds() + retryTimeoutMs;
     return withRetryDeadline(grpcOperation, deadlineMs, opDescription);
@@ -108,7 +97,6 @@
       long deadlineMs,
       Supplier<String> opDescription
   ) {
->>>>>>> 0820608b
     // Using Kafka default backoff settings initially. We can pull them up
     // if there is ever strong reason.
     final var backoff = new ExponentialBackoff(50, 2, 1000, 0.2);
