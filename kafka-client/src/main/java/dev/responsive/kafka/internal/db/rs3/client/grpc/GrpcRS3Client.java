/*
 * Copyright 2024 Responsive Computing, Inc.
 *
 * This source code is licensed under the Responsive Business Source License Agreement v1.0
 * available at:
 *
 * https://www.responsive.dev/legal/responsive-bsl-10
 *
 * This software requires a valid Commercial License Key for production use. Trial and commercial
 * licenses can be obtained at https://www.responsive.dev
 */

package dev.responsive.kafka.internal.db.rs3.client.grpc;

import static dev.responsive.kafka.internal.db.rs3.client.grpc.GrpcRs3Util.basicDeleteProto;
import static dev.responsive.kafka.internal.db.rs3.client.grpc.GrpcRs3Util.basicKeyProto;
import static dev.responsive.kafka.internal.db.rs3.client.grpc.GrpcRs3Util.basicPutProto;
import static dev.responsive.kafka.internal.db.rs3.client.grpc.GrpcRs3Util.walOffsetFromProto;
import static dev.responsive.kafka.internal.db.rs3.client.grpc.GrpcRs3Util.walOffsetProto;
import static dev.responsive.kafka.internal.utils.Utils.lssIdProto;
import static dev.responsive.kafka.internal.utils.Utils.uuidFromProto;
import static dev.responsive.kafka.internal.utils.Utils.uuidToProto;

import com.google.common.annotations.VisibleForTesting;
import dev.responsive.kafka.api.config.ResponsiveConfig;
import dev.responsive.kafka.internal.db.rs3.client.CreateStoreTypes.CreateStoreOptions;
import dev.responsive.kafka.internal.db.rs3.client.CreateStoreTypes.CreateStoreResult;
import dev.responsive.kafka.internal.db.rs3.client.CurrentOffsets;
import dev.responsive.kafka.internal.db.rs3.client.Delete;
import dev.responsive.kafka.internal.db.rs3.client.LssId;
import dev.responsive.kafka.internal.db.rs3.client.Put;
import dev.responsive.kafka.internal.db.rs3.client.RS3Client;
import dev.responsive.kafka.internal.db.rs3.client.RS3TimeoutException;
import dev.responsive.kafka.internal.db.rs3.client.RS3TransientException;
import dev.responsive.kafka.internal.db.rs3.client.Range;
import dev.responsive.kafka.internal.db.rs3.client.RangeBound;
import dev.responsive.kafka.internal.db.rs3.client.Store;
import dev.responsive.kafka.internal.db.rs3.client.StreamSenderMessageReceiver;
import dev.responsive.kafka.internal.db.rs3.client.WalEntry;
import dev.responsive.rs3.RS3Grpc;
import dev.responsive.rs3.Rs3;
import io.grpc.stub.StreamObserver;
import java.util.List;
import java.util.Objects;
import java.util.Optional;
import java.util.UUID;
import java.util.concurrent.ExecutionException;
import java.util.function.Supplier;
import java.util.stream.Collectors;
import org.apache.kafka.common.utils.Bytes;
import org.apache.kafka.common.utils.ExponentialBackoff;
import org.apache.kafka.common.utils.Time;
import org.apache.kafka.streams.state.KeyValueIterator;
import org.slf4j.Logger;
import org.slf4j.LoggerFactory;

public class GrpcRS3Client implements RS3Client {
<<<<<<< HEAD
  private static final Logger LOG = LoggerFactory.getLogger(GrpcRS3Client.class);
  public static final long WAL_OFFSET_NONE = Long.MAX_VALUE;

=======
>>>>>>> 2fe6779d
  private final PssStubsProvider stubs;
  private final Time time;
  private final long retryTimeoutMs;

  // Using Kafka default backoff settings initially. We can pull them up
  // if there is ever strong reason.
  private final ExponentialBackoff backoff = new ExponentialBackoff(50, 2, 1000, 0.2);

  @VisibleForTesting
  GrpcRS3Client(final PssStubsProvider stubs, final Time time, final long retryTimeoutMs) {
    this.stubs = Objects.requireNonNull(stubs);
    this.time = Objects.requireNonNull(time);
    this.retryTimeoutMs = retryTimeoutMs;
  }

  public void close() {
    stubs.close();
  }

  @Override
  public CurrentOffsets getCurrentOffsets(final UUID storeId, final LssId lssId, final int pssId) {
    final RS3Grpc.RS3BlockingStub stub = stubs.stubs(storeId, pssId).syncStub();

    final Rs3.GetOffsetsRequest request = Rs3.GetOffsetsRequest.newBuilder()
        .setStoreId(uuidToProto(storeId))
        .setLssId(lssIdProto(lssId))
        .setPssId(pssId)
        .build();

    final var opDesc = "GetOffsets(storeId=" + storeId + ", lssId=" + lssId + ", pssId=" + pssId + ")";
    final Rs3.GetOffsetsResult result = withRetry(
        () -> stub.getOffsets(request),
        () -> opDesc
    );

    LOG.info("Sent: {} -> {}", opDesc, result);

    checkField(result::hasWrittenOffset, "writtenOffset");
    checkField(result::hasFlushedOffset, "flushedOffset");
    return new CurrentOffsets(
        walOffsetFromProto(result.getWrittenOffset()),
        walOffsetFromProto(result.getFlushedOffset())
    );
  }

  private void withRetry(Runnable grpcOperation, Supplier<String> opDescription) {
    final Supplier<Void> voidSupplier = () -> {
      grpcOperation.run();
      return null;
    };
    withRetry(voidSupplier, opDescription);
  }

  private <T> T withRetry(Supplier<T> grpcOperation, Supplier<String> opDescription) {
    final var deadlineMs = time.milliseconds() + retryTimeoutMs;
    return withRetryDeadline(grpcOperation, deadlineMs, opDescription);
  }

  private <T> T withRetryDeadline(
      Supplier<T> grpcOperation,
      long deadlineMs,
      Supplier<String> opDescription
  ) {
    var retries = 0;
    long currentTimeMs;

    do {
      try {
        return grpcOperation.get();
      } catch (final Throwable t) {
        var wrappedException = GrpcRs3Util.wrapThrowable(t);
        if (!(wrappedException instanceof RS3TransientException)) {
          throw wrappedException;
        }
      }

      retries += 1;
      currentTimeMs = time.milliseconds();
      time.sleep(Math.min(
          backoff.backoff(retries),
          Math.max(0, deadlineMs - currentTimeMs))
      );
    } while (currentTimeMs < deadlineMs);
    throw new RS3TimeoutException("Timeout while attempting operation " + opDescription.get());
  }

  @Override
  public StreamSenderMessageReceiver<WalEntry, Optional<Long>> writeWalSegmentAsync(
      final UUID storeId,
      final LssId lssId,
      final int pssId,
      final Optional<Long> expectedWrittenOffset,
      final long endOffset
  ) {
    final GrpcMessageReceiver<Rs3.WriteWALSegmentResult> resultObserver
        = new GrpcMessageReceiver<>();
    final RS3Grpc.RS3Stub asyncStub = stubs.stubs(storeId, pssId).asyncStub();
    final var streamObserver = withRetry(
        () -> asyncStub.writeWALSegmentStream(resultObserver),
        () -> "OpenWriteWalSegmentStream()"
    );
    final var streamSender = new GrpcStreamSender<WalEntry, Rs3.WriteWALSegmentRequest>(
        entry -> {
          final var entryBuilder = Rs3.WriteWALSegmentRequest.newBuilder()
              .setStoreId(uuidToProto(storeId))
              .setLssId(lssIdProto(lssId))
              .setPssId(pssId)
              .setEndOffset(endOffset)
              .setExpectedWrittenOffset(walOffsetProto(expectedWrittenOffset));
          addWalEntryToSegment(entry, entryBuilder);
          return entryBuilder.build();
        },
        streamObserver
    );
    return new StreamSenderMessageReceiver<>(
        streamSender,
        resultObserver.message()
            .thenApply(r -> {
              checkField(r::hasFlushedOffset, "flushedOffset");
              return walOffsetFromProto(r.getFlushedOffset());
            })
    );
  }

  @Override
  public Optional<Long> writeWalSegment(
      final UUID storeId,
      final LssId lssId,
      final int pssId,
      final Optional<Long> expectedWrittenOffset,
      final long endOffset,
      final List<WalEntry> entries
  ) {
    return withRetry(
        () -> tryWriteWalSegment(storeId, lssId, pssId, expectedWrittenOffset, endOffset, entries),
        () -> "WriteWalSegment(storeId=" + storeId + ", lssId=" + lssId + ", pssId=" + pssId + ")"
    );
  }

  private Optional<Long> tryWriteWalSegment(
      final UUID storeId,
      final LssId lssId,
      final int pssId,
      final Optional<Long> expectedWrittenOffset,
      final long endOffset,
      final List<WalEntry> entries
  ) {
    final var senderReceiver = writeWalSegmentAsync(
        storeId,
        lssId,
        pssId,
        expectedWrittenOffset,
        endOffset
    );
    for (final WalEntry entry : entries) {
      senderReceiver.sender().sendNext(entry);
    }
    senderReceiver.sender().finish();
    final Optional<Long> result;

    try {
      result = senderReceiver.completion().toCompletableFuture().get();
    } catch (final ExecutionException e) {
      if (e.getCause() instanceof RuntimeException) {
        throw (RuntimeException) e.getCause();
      }
      throw new RuntimeException(e.getCause());
    } catch (final InterruptedException e) {
      throw new RuntimeException(e);
    }
    return result;
  }

  @Override
  public KeyValueIterator<Bytes, byte[]> range(
      final UUID storeId,
      final LssId lssId,
      final int pssId,
      final Optional<Long> expectedWrittenOffset,
      Range range
  ) {
    final var requestBuilder = Rs3.RangeRequest.newBuilder()
        .setStoreId(uuidToProto(storeId))
        .setLssId(lssIdProto(lssId))
        .setPssId(pssId)
        .setExpectedWrittenOffset(walOffsetProto(expectedWrittenOffset));
    final Supplier<String> rangeDescription =
        () -> "Range(storeId=" + storeId + ", lssId=" + lssId + ", pssId=" + pssId + ")";
    final var asyncStub = stubs.stubs(storeId, pssId).asyncStub();
    final var rangeProxy = new RangeProxy(requestBuilder, asyncStub, rangeDescription);
    return new GrpcKeyValueIterator(range, rangeProxy);
  }

  @Override
  public Optional<byte[]> get(
      final UUID storeId,
      final LssId lssId,
      final int pssId,
      final Optional<Long> expectedWrittenOffset,
      final byte[] key
  ) {
    final var requestBuilder = Rs3.GetRequest.newBuilder()
        .setStoreId(uuidToProto(storeId))
        .setLssId(lssIdProto(lssId))
        .setPssId(pssId)
        .setKey(Rs3.Key.newBuilder().setBasicKey(basicKeyProto(key)))
        .setExpectedWrittenOffset(walOffsetProto(expectedWrittenOffset));
    final var request = requestBuilder.build();
    final RS3Grpc.RS3BlockingStub stub = stubs.stubs(storeId, pssId).syncStub();

    final Rs3.GetResult result = withRetry(
        () -> stub.get(request),
        () -> "Get(storeId=" + storeId + ", lssId=" + lssId + ", pssId=" + pssId + ")"
    );
    if (!result.hasResult()) {
      return Optional.empty();
    }
    final Rs3.KeyValue keyValue = result.getResult();
    checkField(keyValue::hasBasicKv, "value");
    final var value = keyValue.getBasicKv().getValue().getValue();
    return Optional.of(value.toByteArray());
  }

  @Override
  public List<Store> listStores() {
    final var request = Rs3.ListStoresRequest.newBuilder().build();
    final RS3Grpc.RS3BlockingStub stub = stubs.globalStubs().syncStub();

    final Rs3.ListStoresResult result = withRetry(
        () -> stub.listStores(request),
        () -> "ListStores()"
    );

    return result.getStoresList()
        .stream()
        .map(t -> new Store(t.getStoreName(), uuidFromProto(t.getStoreId()), t.getPssIdsList()))
        .collect(Collectors.toList());
  }

  @Override
  public CreateStoreResult createStore(
      final String storeName,
      final CreateStoreOptions options
  ) {
    final var request = Rs3.CreateStoreRequest.newBuilder()
        .setStoreName(storeName)
        .setOptions(GrpcRs3Util.createStoreOptionsProto(options))
        .build();
    final RS3Grpc.RS3BlockingStub stub = stubs.globalStubs().syncStub();

    final Rs3.CreateStoreResult result = withRetry(
        () -> stub.createStore(request),
        () -> "CreateStore(storeName=" + storeName  + ", createStoreOptions=" + options + ")"
    );

    return new CreateStoreResult(uuidFromProto(result.getStoreId()), result.getPssIdsList());
  }

  private void addWalEntryToSegment(
      final WalEntry entry,
      final Rs3.WriteWALSegmentRequest.Builder builder
  ) {
    if (entry instanceof Put) {
      builder.setPut(basicPutProto((Put) entry));
    } else if (entry instanceof Delete) {
      builder.setDelete(basicDeleteProto((Delete) entry));
    }
  }

  private void checkField(final Supplier<Boolean> check, final String field) {
    if (!check.get()) {
      throw new RuntimeException("rs3 resp proto missing field " + field);
    }
  }

  private Rs3.Range protoRange(Range range) {
    final var protoRange = Rs3.BasicRange.newBuilder()
        .setFrom(protoBound(range.start()))
        .setTo(protoBound(range.end()));
    return Rs3.Range.newBuilder()
        .setBasicRange(protoRange)
        .build();
  }

  private Rs3.BasicBound protoBound(RangeBound bound) {
    return bound.map(new RangeBound.Mapper<>() {
      @Override
      public Rs3.BasicBound map(final RangeBound.InclusiveBound b) {
        return Rs3.BasicBound.newBuilder()
            .setType(Rs3.BoundType.INCLUSIVE)
            .setKey(basicKeyProto(b.key()))
            .build();
      }

      @Override
      public Rs3.BasicBound map(final RangeBound.ExclusiveBound b) {
        return Rs3.BasicBound.newBuilder()
            .setType(Rs3.BoundType.EXCLUSIVE)
            .setKey(basicKeyProto(b.key()))
            .build();
      }

      @Override
      public Rs3.BasicBound map(final RangeBound.Unbounded b) {
        return Rs3.BasicBound.newBuilder()
            .setType(Rs3.BoundType.UNBOUNDED)
            .build();
      }
    });
  }

  private class RangeProxy implements GrpcRangeRequestProxy {
    private final Rs3.RangeRequest.Builder requestBuilder;
    private final RS3Grpc.RS3Stub stub;
    private final Supplier<String> opDescription;
    private int attempts = 0;
    private long deadlineMs = Long.MAX_VALUE; // Set upon the first retry

    private RangeProxy(
        final Rs3.RangeRequest.Builder requestBuilder,
        final RS3Grpc.RS3Stub stub,
        final Supplier<String> opDescription
    ) {
      this.requestBuilder = requestBuilder;
      this.stub = stub;
      this.opDescription = opDescription;
    }

    @Override
    public void send(final Range range, final StreamObserver<Rs3.RangeResult> resultObserver) {
      requestBuilder.setRange(protoRange(range));

      while (true) {
        try {
          final var currentTimeMs = time.milliseconds();
          if (currentTimeMs >= deadlineMs) {
            throw new RS3TimeoutException("Timeout while attempting operation "
                                              + opDescription.get());
          }

          if (attempts > 0) {
            deadlineMs = Math.min(deadlineMs, currentTimeMs + retryTimeoutMs);
            time.sleep(Math.min(
                backoff.backoff(attempts),
                Math.max(0, deadlineMs - currentTimeMs))
            );
          }

          attempts += 1;
          stub.range(requestBuilder.build(), resultObserver);
          return;
        } catch (final Throwable t) {
          var wrappedException = GrpcRs3Util.wrapThrowable(t);
          if (!(wrappedException instanceof RS3TransientException)) {
            throw wrappedException;
          }
        }
      }
    }
  }

  public static class Connector {
    private final Time time;
    private final String host;
    private final int port;
    private final Supplier<ApiCredential> credentialSupplier;

    private boolean useTls = ResponsiveConfig.RS3_TLS_ENABLED_DEFAULT;
    private long retryTimeoutMs = ResponsiveConfig.RS3_RETRY_TIMEOUT_DEFAULT;

    public Connector(
        final Time time,
        final String host,
        final int port,
        final Supplier<ApiCredential> credentialSupplier
    ) {
      this.time = Objects.requireNonNull(time);
      this.host = Objects.requireNonNull(host);
      this.port = port;
      this.credentialSupplier = Objects.requireNonNull(credentialSupplier);
    }

    public void useTls(boolean useTls) {
      this.useTls = useTls;
    }

    public void retryTimeoutMs(long retryTimeoutMs) {
      this.retryTimeoutMs = retryTimeoutMs;
    }

    public RS3Client connect() {
      String target = String.format("%s:%d", host, port);
      return new GrpcRS3Client(
          PssStubsProvider.connect(target, useTls, credentialSupplier.get()),
          time,
          retryTimeoutMs
      );
    }
  }

}<|MERGE_RESOLUTION|>--- conflicted
+++ resolved
@@ -55,12 +55,8 @@
 import org.slf4j.LoggerFactory;
 
 public class GrpcRS3Client implements RS3Client {
-<<<<<<< HEAD
   private static final Logger LOG = LoggerFactory.getLogger(GrpcRS3Client.class);
-  public static final long WAL_OFFSET_NONE = Long.MAX_VALUE;
-
-=======
->>>>>>> 2fe6779d
+
   private final PssStubsProvider stubs;
   private final Time time;
   private final long retryTimeoutMs;
