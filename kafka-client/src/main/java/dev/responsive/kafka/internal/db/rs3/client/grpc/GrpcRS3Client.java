--- conflicted
+++ resolved
@@ -20,6 +20,7 @@
 import static dev.responsive.kafka.internal.utils.Utils.uuidToProto;
 
 import com.google.common.annotations.VisibleForTesting;
+import com.google.protobuf.ByteString;
 import dev.responsive.kafka.api.config.ResponsiveConfig;
 import dev.responsive.kafka.internal.db.rs3.client.CreateStoreTypes.CreateStoreOptions;
 import dev.responsive.kafka.internal.db.rs3.client.CreateStoreTypes.CreateStoreResult;
@@ -230,17 +231,14 @@
       final LssId lssId,
       final int pssId,
       final Optional<Long> expectedWrittenOffset,
-<<<<<<< HEAD
-      RangeBound<Bytes> from,
-      RangeBound<Bytes> to
+      Range range
   ) {
     return sendRange(
         storeId,
         lssId,
         pssId,
         expectedWrittenOffset,
-        from,
-        to,
+        range,
         GrpcRangeKeyCodec.STANDARD_CODEC
     );
   }
@@ -259,8 +257,7 @@
         lssId,
         pssId,
         expectedWrittenOffset,
-        from,
-        to,
+        new Range<>(from, to),
         GrpcRangeKeyCodec.WINDOW_CODEC
     );
   }
@@ -270,38 +267,25 @@
       final LssId lssId,
       final int pssId,
       final Optional<Long> expectedWrittenOffset,
-      final RangeBound<K> from,
-      final RangeBound<K> to,
+      final Range range,
       final GrpcRangeKeyCodec<K> keyCodec
-=======
-      Range range
->>>>>>> b276d9a0
   ) {
     final var requestBuilder = Rs3.RangeRequest.newBuilder()
         .setStoreId(uuidToProto(storeId))
         .setLssId(lssIdProto(lssId))
-<<<<<<< HEAD
-        .setPssId(pssId)
-        .setTo(protoRangeBound(to, keyCodec));
-=======
         .setPssId(pssId);
->>>>>>> b276d9a0
+
     expectedWrittenOffset.ifPresent(requestBuilder::setExpectedWrittenOffset);
     final Supplier<String> rangeDescription =
         () -> "Range(storeId=" + storeId + ", lssId=" + lssId + ", pssId=" + pssId + ")";
     final var asyncStub = stubs.stubs(storeId, pssId).asyncStub();
-<<<<<<< HEAD
     final var rangeProxy = new RangeProxy<>(
         requestBuilder,
         asyncStub,
         keyCodec,
         rangeDescription
     );
-    return new GrpcKeyValueIterator<>(from, rangeProxy, keyCodec);
-=======
-    final var rangeProxy = new RangeProxy(requestBuilder, asyncStub, rangeDescription);
-    return new GrpcKeyValueIterator(range, rangeProxy);
->>>>>>> b276d9a0
+    return new GrpcKeyValueIterator<>(range, rangeProxy, keyCodec);
   }
 
   @Override
@@ -313,7 +297,6 @@
       final Bytes key
   ) {
     final var requestBuilder = Rs3.GetRequest.newBuilder()
-<<<<<<< HEAD
         .setKey(ByteString.copyFrom(key.get()));
     return sendGet(
         requestBuilder,
@@ -351,15 +334,10 @@
       final int pssId,
       final Optional<Long> expectedWrittenOffset
   ) {
-    requestBuilder.setStoreId(uuidToUuidProto(storeId))
+    requestBuilder.setStoreId(uuidToProto(storeId))
         .setLssId(lssIdProto(lssId))
         .setPssId(pssId);
-=======
-        .setStoreId(uuidToProto(storeId))
-        .setLssId(lssIdProto(lssId))
-        .setPssId(pssId)
         .setKey(Rs3.Key.newBuilder().setBasicKey(basicKeyProto(key)));
->>>>>>> b276d9a0
     expectedWrittenOffset.ifPresent(requestBuilder::setExpectedWrittenOffset);
 
     final var request = requestBuilder.build();
@@ -416,18 +394,10 @@
       final WalEntry entry,
       final Rs3.WriteWALSegmentRequest.Builder builder
   ) {
-<<<<<<< HEAD
     final var putBuilder = Rs3.WriteWALSegmentRequest.Put.newBuilder();
     final var writer = new WalEntryPutWriter(putBuilder);
     entry.visit(writer);
     builder.setPut(putBuilder);
-=======
-    if (entry instanceof Put) {
-      builder.setPut(basicPutProto((Put) entry));
-    } else if (entry instanceof Delete) {
-      builder.setDelete(basicDeleteProto((Delete) entry));
-    }
->>>>>>> b276d9a0
   }
 
   private void checkField(final Supplier<Boolean> check, final String field) {
@@ -436,33 +406,6 @@
     }
   }
 
-<<<<<<< HEAD
-  private static <K> Rs3.Bound protoRangeBound(
-      RangeBound<K> bound,
-      GrpcRangeKeyCodec<K> keyCodec
-  ) {
-    return bound.map(new RangeBound.Mapper<>() {
-      @Override
-      public Rs3.Bound map(final RangeBound.InclusiveBound<K> b) {
-        final var builder = Rs3.Bound.newBuilder()
-            .setType(Rs3.Bound.Type.INCLUSIVE);
-        keyCodec.encodeRangeBound(b.key(), builder);
-        return builder.build();
-      }
-
-      @Override
-      public Rs3.Bound map(final RangeBound.ExclusiveBound<K> b) {
-        final var builder = Rs3.Bound.newBuilder()
-            .setType(Rs3.Bound.Type.EXCLUSIVE);
-        keyCodec.encodeRangeBound(b.key(), builder);
-        return builder.build();
-      }
-
-      @Override
-      public Rs3.Bound map(final RangeBound.Unbounded<K> b) {
-        return Rs3.Bound.newBuilder()
-            .setType(Rs3.Bound.Type.UNBOUNDED)
-=======
   private Rs3.Range protoRange(Range range) {
     final var protoRange = Rs3.BasicRange.newBuilder()
         .setFrom(protoBound(range.start()))
@@ -494,7 +437,6 @@
       public Rs3.BasicBound map(final RangeBound.Unbounded b) {
         return Rs3.BasicBound.newBuilder()
             .setType(Rs3.BoundType.UNBOUNDED)
->>>>>>> b276d9a0
             .build();
       }
     });
@@ -521,17 +463,11 @@
     }
 
     @Override
-<<<<<<< HEAD
     public void send(
-        final RangeBound<K> start,
+        final Range<K> range,
         final StreamObserver<Rs3.RangeResult> resultObserver
     ) {
-      final var protoRange = protoRangeBound(start, keyCodec);
-      requestBuilder.setFrom(protoRange);
-=======
-    public void send(final Range range, final StreamObserver<Rs3.RangeResult> resultObserver) {
       requestBuilder.setRange(protoRange(range));
->>>>>>> b276d9a0
 
       while (true) {
         try {
