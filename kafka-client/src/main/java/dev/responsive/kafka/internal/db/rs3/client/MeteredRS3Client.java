package dev.responsive.kafka.internal.db.rs3.client;

import dev.responsive.kafka.internal.db.rs3.client.CreateStoreTypes.CreateStoreOptions;
import dev.responsive.kafka.internal.db.rs3.client.CreateStoreTypes.CreateStoreResult;
import dev.responsive.kafka.internal.metrics.ResponsiveMetrics;
import dev.responsive.kafka.internal.utils.WindowedKey;
import java.time.Duration;
import java.time.Instant;
import java.util.List;
import java.util.Objects;
import java.util.Optional;
import java.util.UUID;
import org.apache.kafka.common.metrics.Sensor;
import org.apache.kafka.common.metrics.stats.Avg;
import org.apache.kafka.common.utils.Bytes;
import org.apache.kafka.streams.state.KeyValueIterator;

public class MeteredRS3Client implements RS3Client {
  public static final String GROUP_NAME = "rs3-table-metrics";

  private static final String GET_SENSOR_NAME = "get-sensor";
  private static final String GET_LATENCY_NS_AVG = "get-latency-ns-avg";
  private static final String GET_LATENCY_NS_AVG_DESC = "average rs3 get latency in nanos";

  private final RS3Client delegate;

  private final ResponsiveMetrics metrics;
  private final Sensor getSensor;

  public MeteredRS3Client(
      final RS3Client delegate,
      final ResponsiveMetrics metrics,
      final ResponsiveMetrics.MetricScopeBuilder metricsScopeBuilder
  ) {
    this.delegate = Objects.requireNonNull(delegate, "delegate");
    this.metrics = Objects.requireNonNull(metrics, "metrics");
    ResponsiveMetrics.MetricScope metricScope = metricsScopeBuilder.build(GROUP_NAME);
    this.getSensor = this.metrics.addSensor(metricScope.sensorName(GET_SENSOR_NAME));
    getSensor.add(
        metrics.metricName(GET_LATENCY_NS_AVG, GET_LATENCY_NS_AVG_DESC, metricScope),
        new Avg()
    );
  }

  @Override
  public CurrentOffsets getCurrentOffsets(
      final UUID storeId,
      final LssId lssId,
      final int pssId
  ) {
    return delegate.getCurrentOffsets(storeId, lssId, pssId);
  }

  @Override
  public StreamSenderMessageReceiver<WalEntry, Optional<Long>> writeWalSegmentAsync(
      final UUID storeId,
      final LssId lssId,
      final int pssId,
      final Optional<Long> expectedWrittenOffset,
      final long endOffset
  ) {
    return delegate.writeWalSegmentAsync(storeId, lssId, pssId, expectedWrittenOffset, endOffset);
  }

  @Override
  public Optional<Long> writeWalSegment(
      final UUID storeId,
      final LssId lssId,
      final int pssId,
      final Optional<Long> expectedWrittenOffset,
      final long endOffset,
      final List<WalEntry> entries
  ) {
    return delegate.writeWalSegment(
        storeId,
        lssId,
        pssId,
        expectedWrittenOffset,
        endOffset,
        entries
    );
  }

  @Override
  public Optional<byte[]> get(
      final UUID storeId,
      final LssId lssId,
      final int pssId,
      final Optional<Long> expectedWrittenOffset,
      final Bytes key
  ) {
    final Instant start = Instant.now();
    final Optional<byte[]> result = delegate.get(
        storeId,
        lssId,
        pssId,
        expectedWrittenOffset,
        key
    );
    getSensor.record(Duration.between(start, Instant.now()).toNanos());
    return result;
  }

  @Override
  public KeyValueIterator<Bytes, byte[]> range(
      final UUID storeId,
      final LssId lssId,
      final int pssId,
      final Optional<Long> expectedWrittenOffset,
      final Range<Bytes> range
  ) {
    return delegate.range(
        storeId,
        lssId,
        pssId,
        expectedWrittenOffset,
        range
    );
  }

  @Override
<<<<<<< HEAD
  public Optional<byte[]> windowedGet(
      final UUID storeId,
      final LssId lssId,
      final int pssId,
      final Optional<Long> expectedWrittenOffset,
      final WindowedKey key
  ) {
    final Instant start = Instant.now();
    final Optional<byte[]> result = delegate.windowedGet(
        storeId,
        lssId,
        pssId,
        expectedWrittenOffset,
        key
    );
    getSensor.record(Duration.between(start, Instant.now()).toNanos());
    return result;
  }

  @Override
  public KeyValueIterator<WindowedKey, byte[]> windowedRange(
      final UUID storeId,
      final LssId lssId,
      final int pssId,
      final Optional<Long> expectedWrittenOffset,
      final Range<WindowedKey> range
  ) {
    return delegate.windowedRange(
        storeId,
        lssId,
        pssId,
        expectedWrittenOffset,
        range
    );
  }

  @Override
  public List<Store> listStores() {
=======
  public List<StoreInfo> listStores() {
>>>>>>> 07521c5d
    return delegate.listStores();
  }

  @Override
  public CreateStoreResult createStore(
      final String storeName,
      final CreateStoreOptions options
  ) {
    return delegate.createStore(storeName, options);
  }

  public void close() {
    this.metrics.removeSensor(GET_SENSOR_NAME);
  }
}<|MERGE_RESOLUTION|>--- conflicted
+++ resolved
@@ -119,7 +119,6 @@
   }
 
   @Override
-<<<<<<< HEAD
   public Optional<byte[]> windowedGet(
       final UUID storeId,
       final LssId lssId,
@@ -157,10 +156,7 @@
   }
 
   @Override
-  public List<Store> listStores() {
-=======
   public List<StoreInfo> listStores() {
->>>>>>> 07521c5d
     return delegate.listStores();
   }
 
