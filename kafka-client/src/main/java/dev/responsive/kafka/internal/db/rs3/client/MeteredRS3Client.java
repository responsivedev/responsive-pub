package dev.responsive.kafka.internal.db.rs3.client;

import dev.responsive.kafka.internal.metrics.ResponsiveMetrics;
import java.time.Duration;
import java.time.Instant;
import java.util.List;
import java.util.Objects;
import java.util.Optional;
import java.util.UUID;
import org.apache.kafka.common.metrics.Sensor;
import org.apache.kafka.common.metrics.stats.Avg;
import org.apache.kafka.common.utils.Bytes;
import org.apache.kafka.streams.state.KeyValueIterator;

public class MeteredRS3Client implements RS3Client {
  public static final String GROUP_NAME = "rs3-table-metrics";

  private static final String GET_SENSOR_NAME = "get-sensor";
  private static final String GET_LATENCY_NS_AVG = "get-latency-ns-avg";
  private static final String GET_LATENCY_NS_AVG_DESC = "average rs3 get latency in nanos";

  private final RS3Client delegate;

  private final ResponsiveMetrics metrics;
  private final Sensor getSensor;

  public MeteredRS3Client(
      final RS3Client delegate,
      final ResponsiveMetrics metrics,
      final ResponsiveMetrics.MetricScopeBuilder metricsScopeBuilder
  ) {
    this.delegate = Objects.requireNonNull(delegate, "delegate");
    this.metrics = Objects.requireNonNull(metrics, "metrics");
    ResponsiveMetrics.MetricScope metricScope = metricsScopeBuilder.build(GROUP_NAME);
    this.getSensor = this.metrics.addSensor(metricScope.sensorName(GET_SENSOR_NAME));
    getSensor.add(
        metrics.metricName(GET_LATENCY_NS_AVG, GET_LATENCY_NS_AVG_DESC, metricScope),
        new Avg()
    );
  }

  @Override
  public CurrentOffsets getCurrentOffsets(
      final UUID storeId,
      final LssId lssId,
      final int pssId
  ) {
    return delegate.getCurrentOffsets(storeId, lssId, pssId);
  }

  @Override
  public StreamSenderMessageReceiver<WalEntry, Optional<Long>> writeWalSegmentAsync(
      final UUID storeId,
      final LssId lssId,
      final int pssId,
      final Optional<Long> expectedWrittenOffset,
      final long endOffset
  ) {
    return delegate.writeWalSegmentAsync(storeId, lssId, pssId, expectedWrittenOffset, endOffset);
  }

  @Override
  public Optional<Long> writeWalSegment(
      final UUID storeId,
      final LssId lssId,
      final int pssId,
      final Optional<Long> expectedWrittenOffset,
      final long endOffset,
      final List<WalEntry> entries
  ) {
    return delegate.writeWalSegment(
        storeId,
        lssId,
        pssId,
        expectedWrittenOffset,
        endOffset,
        entries
    );
  }

  @Override
  public Optional<byte[]> get(
      final UUID storeId,
      final LssId lssId,
      final int pssId,
      final Optional<Long> expectedWrittenOffset,
      final byte[] key
  ) {
    final Instant start = Instant.now();
    final Optional<byte[]> result = delegate.get(storeId, lssId, pssId, expectedWrittenOffset, key);
    getSensor.record(Duration.between(start, Instant.now()).toNanos());
    return result;
  }

  @Override
<<<<<<< HEAD
  public KeyValueIterator<Bytes, byte[]> range(
      final UUID storeId,
      final LssId lssId,
      final int pssId,
      final Optional<Long> expectedWrittenOffset,
      final RangeBound from,
      final RangeBound to
  ) {
    return delegate.range(
        storeId,
        lssId,
        pssId,
        expectedWrittenOffset,
        from,
        to
    );
=======
  public List<Store> listStores() {
    final Instant start = Instant.now();
    final List<Store> result = delegate.listStores();
    getSensor.record(Duration.between(start, Instant.now()).toNanos());
    return result;
>>>>>>> 42cbebbe
  }

  public void close() {
    this.metrics.removeSensor(GET_SENSOR_NAME);
  }
}<|MERGE_RESOLUTION|>--- conflicted
+++ resolved
@@ -93,7 +93,6 @@
   }
 
   @Override
-<<<<<<< HEAD
   public KeyValueIterator<Bytes, byte[]> range(
       final UUID storeId,
       final LssId lssId,
@@ -110,13 +109,14 @@
         from,
         to
     );
-=======
+  }
+
+  @Override
   public List<Store> listStores() {
     final Instant start = Instant.now();
     final List<Store> result = delegate.listStores();
     getSensor.record(Duration.between(start, Instant.now()).toNanos());
     return result;
->>>>>>> 42cbebbe
   }
 
   public void close() {
