--- conflicted
+++ resolved
@@ -96,11 +96,8 @@
       final String hostname,
       @Nullable final String clientId,
       @Nullable final String clientSecret,
-<<<<<<< HEAD
+      final String additionalParams,
       @Nullable final ResponsiveMetrics metrics
-=======
-      final String additionalParams
->>>>>>> 14e8e1ae
   ) {
     final String connectionString;
     if (clientId != null && clientSecret != null) {
@@ -130,13 +127,8 @@
         .version(ServerApiVersion.V1)
         .build();
 
-<<<<<<< HEAD
     final MongoClientSettings.Builder settingsBuilder = MongoClientSettings.builder()
-        .applyConnectionString(new ConnectionString(connectionString))
-=======
-    MongoClientSettings settings = MongoClientSettings.builder()
         .applyConnectionString(new ConnectionString(connectionStringWithParams))
->>>>>>> 14e8e1ae
         .readConcern(ReadConcern.MAJORITY)
         .writeConcern(WriteConcern.MAJORITY)
         .serverApi(serverApi);
