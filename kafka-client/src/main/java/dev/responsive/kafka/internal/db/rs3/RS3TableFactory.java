/*
 * Copyright 2024 Responsive Computing, Inc.
 *
 * This source code is licensed under the Responsive Business Source License Agreement v1.0
 * available at:
 *
 * https://www.responsive.dev/legal/responsive-bsl-10
 *
 * This software requires a valid Commercial License Key for production use. Trial and commercial
 * licenses can be obtained at https://www.responsive.dev
 */

package dev.responsive.kafka.internal.db.rs3;

import dev.responsive.kafka.internal.db.RemoteKVTable;
<<<<<<< HEAD
import dev.responsive.kafka.internal.db.RemoteWindowTable;
import dev.responsive.kafka.internal.db.rs3.client.CreateStoreOptions;
import dev.responsive.kafka.internal.db.rs3.client.CreateStoreOptions.ClockType;
=======
import dev.responsive.kafka.internal.db.rs3.client.CreateStoreTypes;
import dev.responsive.kafka.internal.db.rs3.client.CreateStoreTypes.ClockType;
import dev.responsive.kafka.internal.db.rs3.client.CreateStoreTypes.CreateStoreOptions;
import dev.responsive.kafka.internal.db.rs3.client.RS3Client;
>>>>>>> b276d9a0
import dev.responsive.kafka.internal.db.rs3.client.WalEntry;
import dev.responsive.kafka.internal.db.rs3.client.grpc.GrpcRS3Client;
import dev.responsive.kafka.internal.metrics.ResponsiveMetrics;
import dev.responsive.kafka.internal.stores.TtlResolver;
import java.util.Map;
import java.util.Optional;
import java.util.UUID;
import java.util.concurrent.ConcurrentHashMap;
import java.util.function.Supplier;
import org.slf4j.Logger;
import org.slf4j.LoggerFactory;

public class RS3TableFactory {
  private static final Logger LOG = LoggerFactory.getLogger(RS3TableFactory.class);
  private final GrpcRS3Client.Connector connector;

  // kafka store names to track which stores we've created in RS3
  private final Map<String, UUID> createdStores = new ConcurrentHashMap<>();

  public RS3TableFactory(GrpcRS3Client.Connector connector) {
    this.connector = connector;
  }

  public RemoteKVTable<WalEntry> kvTable(
      final String storeName,
      final Optional<TtlResolver<?, ?>> ttlResolver,
      final ResponsiveMetrics responsiveMetrics,
      final ResponsiveMetrics.MetricScopeBuilder scopeBuilder,
      final Supplier<Integer> computeNumKafkaPartitions
  ) {
<<<<<<< HEAD
    final Map<String, String> storeIdMapping = config.getMap(
        ResponsiveConfig.RS3_LOGICAL_STORE_MAPPING_CONFIG);
    final String storeIdHex = storeIdMapping.get(storeName);
    if (storeIdHex == null) {
      throw new ConfigException("Failed to find store ID mapping for table " + storeName);
    }

    final UUID storeId = UUID.fromString(storeIdHex);
=======
>>>>>>> b276d9a0
    final var rs3Client = connector.connect();

    final UUID storeId = createdStores.computeIfAbsent(storeName, n -> createStore(
        storeName, ttlResolver, computeNumKafkaPartitions.get(), rs3Client
    ));

    final PssPartitioner pssPartitioner = new PssDirectPartitioner();
    return new RS3KVTable(
        storeName,
        storeId,
        rs3Client,
        pssPartitioner,
        responsiveMetrics,
        scopeBuilder
    );
  }

<<<<<<< HEAD
  public RemoteWindowTable<WalEntry> windowTable(
      final String name,
      final ResponsiveConfig config,
      final ResponsiveMetrics responsiveMetrics,
      final ResponsiveMetrics.MetricScopeBuilder scopeBuilder
  ) {
    final var storeId = lookupStoreId(config, name);
    final var pssPartitioner = new PssDirectPartitioner();
    final var rs3Client = connector.connect();
    return new RS3WindowTable(
        name,
        storeId,
        rs3Client,
        pssPartitioner,
        responsiveMetrics,
        scopeBuilder
    );
  }

  private UUID lookupStoreId(
      final ResponsiveConfig config,
      final String name
  ) {
    final var storeIdMapping = config.getMap(
        ResponsiveConfig.RS3_LOGICAL_STORE_MAPPING_CONFIG);
    final var storeIdHex = storeIdMapping.get(name);
    if (storeIdHex == null) {
      throw new ConfigException("Failed to find store ID mapping for table " + name);
    }
    return UUID.fromString(storeIdHex);
=======
  public static UUID createStore(
      final String storeName,
      final Optional<TtlResolver<?, ?>> ttlResolver,
      final int numKafkaPartitions,
      final RS3Client rs3Client
  ) {

    final Optional<Long> defaultTtl =
        ttlResolver.isPresent() && ttlResolver.get().defaultTtl().isFinite()
            ? Optional.of(ttlResolver.get().defaultTtl().duration().toMillis())
            : Optional.empty();

    final var options = new CreateStoreOptions(
        numKafkaPartitions,
        CreateStoreTypes.StoreType.BASIC,
        ttlResolver.isPresent() ? Optional.of(ClockType.WALL_CLOCK) : Optional.empty(),
        defaultTtl,
        Optional.empty()
    );

    final var result = rs3Client.createStore(storeName, options);
    LOG.info("Created store {} ({}) with {} logical shards and {} physical shards",
             storeName, result.storeId(), numKafkaPartitions, result.pssIds().size());

    return result.storeId();
>>>>>>> b276d9a0
  }

  public void close() {
  }
}<|MERGE_RESOLUTION|>--- conflicted
+++ resolved
@@ -13,16 +13,11 @@
 package dev.responsive.kafka.internal.db.rs3;
 
 import dev.responsive.kafka.internal.db.RemoteKVTable;
-<<<<<<< HEAD
 import dev.responsive.kafka.internal.db.RemoteWindowTable;
-import dev.responsive.kafka.internal.db.rs3.client.CreateStoreOptions;
-import dev.responsive.kafka.internal.db.rs3.client.CreateStoreOptions.ClockType;
-=======
 import dev.responsive.kafka.internal.db.rs3.client.CreateStoreTypes;
 import dev.responsive.kafka.internal.db.rs3.client.CreateStoreTypes.ClockType;
 import dev.responsive.kafka.internal.db.rs3.client.CreateStoreTypes.CreateStoreOptions;
 import dev.responsive.kafka.internal.db.rs3.client.RS3Client;
->>>>>>> b276d9a0
 import dev.responsive.kafka.internal.db.rs3.client.WalEntry;
 import dev.responsive.kafka.internal.db.rs3.client.grpc.GrpcRS3Client;
 import dev.responsive.kafka.internal.metrics.ResponsiveMetrics;
@@ -53,17 +48,6 @@
       final ResponsiveMetrics.MetricScopeBuilder scopeBuilder,
       final Supplier<Integer> computeNumKafkaPartitions
   ) {
-<<<<<<< HEAD
-    final Map<String, String> storeIdMapping = config.getMap(
-        ResponsiveConfig.RS3_LOGICAL_STORE_MAPPING_CONFIG);
-    final String storeIdHex = storeIdMapping.get(storeName);
-    if (storeIdHex == null) {
-      throw new ConfigException("Failed to find store ID mapping for table " + storeName);
-    }
-
-    final UUID storeId = UUID.fromString(storeIdHex);
-=======
->>>>>>> b276d9a0
     final var rs3Client = connector.connect();
 
     final UUID storeId = createdStores.computeIfAbsent(storeName, n -> createStore(
@@ -81,7 +65,6 @@
     );
   }
 
-<<<<<<< HEAD
   public RemoteWindowTable<WalEntry> windowTable(
       final String name,
       final ResponsiveConfig config,
@@ -101,18 +84,6 @@
     );
   }
 
-  private UUID lookupStoreId(
-      final ResponsiveConfig config,
-      final String name
-  ) {
-    final var storeIdMapping = config.getMap(
-        ResponsiveConfig.RS3_LOGICAL_STORE_MAPPING_CONFIG);
-    final var storeIdHex = storeIdMapping.get(name);
-    if (storeIdHex == null) {
-      throw new ConfigException("Failed to find store ID mapping for table " + name);
-    }
-    return UUID.fromString(storeIdHex);
-=======
   public static UUID createStore(
       final String storeName,
       final Optional<TtlResolver<?, ?>> ttlResolver,
@@ -138,7 +109,6 @@
              storeName, result.storeId(), numKafkaPartitions, result.pssIds().size());
 
     return result.storeId();
->>>>>>> b276d9a0
   }
 
   public void close() {
