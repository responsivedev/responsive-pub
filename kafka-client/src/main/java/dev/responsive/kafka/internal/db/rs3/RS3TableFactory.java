--- conflicted
+++ resolved
@@ -14,12 +14,7 @@
 
 import dev.responsive.kafka.api.config.ResponsiveConfig;
 import dev.responsive.kafka.internal.db.RemoteKVTable;
-<<<<<<< HEAD
 import dev.responsive.kafka.internal.db.RemoteWindowTable;
-import dev.responsive.kafka.internal.db.rs3.client.WalEntry;
-import dev.responsive.kafka.internal.db.rs3.client.grpc.GrpcRS3Client;
-import dev.responsive.kafka.internal.metrics.ResponsiveMetrics;
-=======
 import dev.responsive.kafka.internal.db.rs3.client.CreateStoreOptions;
 import dev.responsive.kafka.internal.db.rs3.client.CreateStoreOptions.ClockType;
 import dev.responsive.kafka.internal.db.rs3.client.WalEntry;
@@ -29,7 +24,6 @@
 import java.util.Map;
 import java.util.Optional;
 import java.util.Set;
->>>>>>> 46144157
 import java.util.UUID;
 import java.util.concurrent.ConcurrentSkipListSet;
 import java.util.function.Supplier;
@@ -56,11 +50,6 @@
       final ResponsiveMetrics.MetricScopeBuilder scopeBuilder,
       final Supplier<Integer> computeNumKafkaPartitions
   ) {
-<<<<<<< HEAD
-
-    final var storeId = lookupStoreId(config, name);
-    final var pssPartitioner = new PssDirectPartitioner();
-=======
     final Map<String, String> storeIdMapping = config.getMap(
         ResponsiveConfig.RS3_LOGICAL_STORE_MAPPING_CONFIG);
     final String storeIdHex = storeIdMapping.get(storeName);
@@ -69,8 +58,6 @@
     }
 
     final UUID storeId = UUID.fromString(storeIdHex);
-
->>>>>>> 46144157
     final var rs3Client = connector.connect();
 
     if (!createdStores.contains(storeName)) {
