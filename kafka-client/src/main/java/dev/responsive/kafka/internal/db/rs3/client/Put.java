--- conflicted
+++ resolved
@@ -30,14 +30,11 @@
 
   public byte[] value() {
     return value;
-<<<<<<< HEAD
   }
 
   @Override
   public void visit(final Visitor visitor) {
     visitor.visit(this);
-=======
->>>>>>> b276d9a0
   }
 
   @Override
