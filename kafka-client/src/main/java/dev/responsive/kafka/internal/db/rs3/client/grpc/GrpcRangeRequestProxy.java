--- conflicted
+++ resolved
@@ -30,12 +30,9 @@
    * through to result observer. If a transient error is encountered through the
    * observer, the caller can retry this operation with an updated `startBound`.
    *
-   * @param start The updated start bound based on key-values seen with `resultObserver`
+   * @param range The updated range based on key-values seen with `resultObserver`
    * @param resultObserver An observer for key-value results and the end of stream marker
    */
-<<<<<<< HEAD
-  void send(RangeBound<K> start, StreamObserver<Rs3.RangeResult> resultObserver);
-=======
-  void send(Range range, StreamObserver<Rs3.RangeResult> resultObserver);
->>>>>>> b276d9a0
+  void send(Range<K> range, StreamObserver<Rs3.RangeResult> resultObserver);
+
 }