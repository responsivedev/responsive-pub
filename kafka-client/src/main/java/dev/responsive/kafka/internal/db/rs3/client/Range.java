--- conflicted
+++ resolved
@@ -10,12 +10,9 @@
  * licenses can be obtained at https://www.responsive.dev
  */
 
-<<<<<<< HEAD
 package dev.responsive.kafka.internal.db.rs3.client;
-=======
-import java.util.Arrays;
+
 import java.util.Objects;
->>>>>>> b276d9a0
 
 public class Range<K extends Comparable<K>> {
   private final RangeBound<K> start;
@@ -76,8 +73,8 @@
     });
   }
 
-  public static Range unbounded() {
-    return new Range(RangeBound.unbounded(), RangeBound.unbounded());
+  public static <T extends Comparable<T>> Range<T> unbounded() {
+    return new Range<>(RangeBound.unbounded(), RangeBound.unbounded());
   }
 
   @Override
