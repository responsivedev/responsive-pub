--- conflicted
+++ resolved
@@ -159,14 +159,9 @@
         Stores.timestampedKeyValueStoreBuilder(
             storeSupplier,
             keySerde,
-<<<<<<< HEAD
             valueSerde),
         keySerde,
         valueSerde,
-=======
-            valueSerde
-        ),
->>>>>>> a72e988c
         false
     );
   }
@@ -294,14 +289,9 @@
         Stores.timestampedWindowStoreBuilder(
             storeSupplier,
             keySerde,
-<<<<<<< HEAD
             valueSerde),
         keySerde,
         valueSerde,
-=======
-            valueSerde
-        ),
->>>>>>> a72e988c
         false
     );
   }
@@ -342,7 +332,11 @@
       final Serde<V> valueSerde
   ) {
     return new ResponsiveStoreBuilder<>(
+        StoreType.SESSION,
+        storeSupplier,
         Stores.sessionStoreBuilder(storeSupplier, keySerde, valueSerde),
+        keySerde,
+        valueSerde,
         false
     );
   }
@@ -359,7 +353,7 @@
   public static <K, V> Materialized<K, V, SessionStore<Bytes, byte[]>> sessionMaterialized(
       final ResponsiveSessionParams params
   ) {
-    return new ResponsiveMaterialized<K, V, SessionStore<Bytes, byte[]>>(
+    return new ResponsiveMaterialized<>(
         Materialized.as(new ResponsiveSessionStoreSupplier(params)),
         params.truncateChangelog()
     );
