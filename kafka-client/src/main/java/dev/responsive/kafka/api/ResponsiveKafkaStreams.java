--- conflicted
+++ resolved
@@ -534,21 +534,11 @@
           LOG.info("Using rs3 responsive store");
 
           final ApiCredential apiCredential;
-<<<<<<< HEAD
-          if (license instanceof CloudLicenseV1) {
-            apiCredential = ApiCredential.forApiKey(((CloudLicenseV1) license).key());
-          } else if (license instanceof UsageBasedV1) {
-            apiCredential = ApiCredential.forApiKey(((UsageBasedV1) license).key());
-          } else {
-            throw new LicenseUseViolationException(
-                "rs3 can only be used with cloud or usage based licenses");
-=======
           if (license instanceof UsageBasedV1) {
             apiCredential = ApiCredential.forApiKey(((UsageBasedV1) license).key());
           } else {
             LOG.warn("Connecting to rs3 without a license");
             apiCredential = null;
->>>>>>> 2fe6779d
           }
 
           final var rs3Host = responsiveConfig.getString(RS3_HOSTNAME_CONFIG);
