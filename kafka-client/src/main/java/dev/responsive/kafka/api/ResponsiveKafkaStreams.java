--- conflicted
+++ resolved
@@ -495,11 +495,8 @@
               hostname,
               clientId,
               clientSecret == null ? null : clientSecret.value(),
-<<<<<<< HEAD
+              responsiveConfig.getString(MONGO_ADDITIONAL_CONNECTION_STRING_PARAMS_CONFIG),
               metrics
-=======
-              responsiveConfig.getString(MONGO_ADDITIONAL_CONNECTION_STRING_PARAMS_CONFIG)
->>>>>>> 14e8e1ae
           );
           final boolean timestampFirstOrder =
               responsiveConfig.getBoolean(MONGO_WINDOWED_KEY_TIMESTAMP_FIRST_CONFIG);
