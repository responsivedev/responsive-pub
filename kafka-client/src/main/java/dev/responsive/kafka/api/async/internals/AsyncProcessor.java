--- conflicted
+++ resolved
@@ -17,6 +17,7 @@
 package dev.responsive.kafka.api.async.internals;
 
 import static dev.responsive.kafka.api.config.ResponsiveConfig.ASYNC_FLUSH_INTERVAL_MS_CONFIG;
+import static dev.responsive.kafka.api.config.ResponsiveConfig.ASYNC_MAX_EVENTS_QUEUED_PER_KEY_CONFIG;
 import static dev.responsive.kafka.internal.config.InternalSessionConfigs.loadAsyncThreadPoolRegistry;
 
 import dev.responsive.kafka.api.async.AsyncProcessorSupplier;
@@ -163,8 +164,6 @@
   /**
    * Performs the first half of initialization by setting all the class fields
    * that have to wait for the context to be passed in to #init to be initialized.
-   * Initialization itself is broken up into two stages, field initialization and
-   *
    */
   private void initFields(
       final InternalProcessorContext<KOut, VOut> internalContext
@@ -180,20 +179,10 @@
         streamThreadName, asyncProcessorName, taskId.partition()
     );
     this.log = new LogContext(logPrefix).logger(AsyncProcessor.class);
-<<<<<<< HEAD
-
-    this.threadPool = getAsyncThreadPool(internalContext, streamThreadName);
-    this.streamThreadContext = new StreamThreadProcessorContext<>(logPrefix, internalContext);
-    this.userContext = new AsyncUserProcessorContext<>(streamThreadName, taskContext, logPrefix);
-    userContext.setDelegateForStreamThread(streamThreadContext);
-    
-    final ResponsiveConfig configs = ResponsiveConfig.responsiveConfig(userContext.appConfigs());
-    final int maxEventsPerKey =
-        configs.getInt(ResponsiveConfig.ASYNC_MAX_EVENTS_QUEUED_PER_KEY_CONFIG);
-=======
+
     this.userContext = new AsyncUserProcessorContext<>(
         streamThreadName,
-        internalContext,
+        taskContext,
         logPrefix
     );
     this.streamThreadContext = new StreamThreadProcessorContext<>(
@@ -203,38 +192,29 @@
     );
     userContext.setDelegateForStreamThread(streamThreadContext);
 
-    this.threadPool = getAsyncThreadPool(taskContext, streamThreadName);
-
     final ResponsiveConfig configs = ResponsiveConfig.responsiveConfig(userContext.appConfigs());
     final long punctuationInterval = configs.getLong(ASYNC_FLUSH_INTERVAL_MS_CONFIG);
-    final int maxEventsPerKey = configs.getInt(ResponsiveConfig.ASYNC_MAX_EVENTS_PER_KEY_CONFIG);
->>>>>>> e3ea19c7
-
+    final int maxEventsPerKey = configs.getInt(ASYNC_MAX_EVENTS_QUEUED_PER_KEY_CONFIG);
+
+    this.threadPool = getAsyncThreadPool(taskContext, streamThreadName);
     this.queuedEvents = threadPool.pendingEvents();
+    queuedEvents.registerPartition(taskId.partition());
+
     this.schedulingQueue = new SchedulingQueue<>(logPrefix, maxEventsPerKey);
     this.finalizingQueue = new FinalizingQueue(logPrefix);
-
-<<<<<<< HEAD
-    queuedEvents.registerPartition(taskId.partition());
-
-    threadPool.addProcessor(
-        asyncProcessorName,
-        taskId.partition(),
-        userContext,
-        finalizingQueue
-    );
-    
-=======
 
     this.punctuator = taskContext.schedule(
         Duration.ofMillis(punctuationInterval),
         PunctuationType.WALL_CLOCK_TIME,
         ts -> executeAvailableEvents()
     );
-
->>>>>>> e3ea19c7
-  }
-
+  }
+
+  /**
+   * Performs the second half of initialization after calling #init on the user's processor.
+   * Verifies and registers any async stores that were created by the user accessing
+   * connected stores via the {@link ProcessingContext#getStateStore(String)} API during #init
+   */
   private void completeInitialization() {
     final Map<String, AsyncKeyValueStore<?, ?>> accessedStores =
         streamThreadContext.getAllAsyncStores();
