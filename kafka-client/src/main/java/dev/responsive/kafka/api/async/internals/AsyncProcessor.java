/*
 * Copyright 2024 Responsive Computing, Inc.
 *
 *  Licensed under the Apache License, Version 2.0 (the "License");
 *  you may not use this file except in compliance with the License.
 *  You may obtain a copy of the License at
 *
 *      http://www.apache.org/licenses/LICENSE-2.0
 *
 *  Unless required by applicable law or agreed to in writing, software
 *  distributed under the License is distributed on an "AS IS" BASIS,
 *  WITHOUT WARRANTIES OR CONDITIONS OF ANY KIND, either express or implied.
 *  See the License for the specific language governing permissions and
 *  limitations under the License.
 */

package dev.responsive.kafka.api.async.internals;

import static dev.responsive.kafka.api.config.ResponsiveConfig.ASYNC_FLUSH_INTERVAL_MS_CONFIG;
import static dev.responsive.kafka.internal.config.InternalSessionConfigs.loadAsyncThreadPoolRegistry;

import dev.responsive.kafka.api.async.AsyncProcessorSupplier;
import dev.responsive.kafka.api.async.internals.contexts.AsyncUserProcessorContext;
import dev.responsive.kafka.api.async.internals.contexts.StreamThreadProcessorContext;
import dev.responsive.kafka.api.async.internals.events.AsyncEvent;
import dev.responsive.kafka.api.async.internals.events.DelayedForward;
import dev.responsive.kafka.api.async.internals.events.DelayedWrite;
import dev.responsive.kafka.api.async.internals.queues.FinalizingQueue;
import dev.responsive.kafka.api.async.internals.queues.SchedulingQueue;
import dev.responsive.kafka.api.async.internals.stores.AbstractAsyncStoreBuilder;
import dev.responsive.kafka.api.async.internals.stores.AsyncKeyValueStore;
import dev.responsive.kafka.api.async.internals.stores.StreamThreadFlushListeners.AsyncFlushListener;
import dev.responsive.kafka.api.config.ResponsiveConfig;
import java.time.Duration;
import java.util.Collection;
import java.util.HashSet;
import java.util.LinkedList;
import java.util.List;
import java.util.Map;
import java.util.Set;
import org.apache.kafka.common.utils.LogContext;
import org.apache.kafka.streams.StreamsConfig;
import org.apache.kafka.streams.errors.StreamsException;
import org.apache.kafka.streams.processor.Cancellable;
import org.apache.kafka.streams.processor.PunctuationType;
import org.apache.kafka.streams.processor.TaskId;
import org.apache.kafka.streams.processor.api.FixedKeyProcessor;
import org.apache.kafka.streams.processor.api.FixedKeyProcessorContext;
import org.apache.kafka.streams.processor.api.FixedKeyRecord;
import org.apache.kafka.streams.processor.api.ProcessingContext;
import org.apache.kafka.streams.processor.api.Processor;
import org.apache.kafka.streams.processor.api.ProcessorContext;
import org.apache.kafka.streams.processor.api.Record;
import org.apache.kafka.streams.processor.internals.InternalProcessorContext;
import org.apache.kafka.streams.processor.internals.ProcessorRecordContext;
import org.slf4j.Logger;

/**
 * Threading notes:
 * -Is exclusively owned and accessed by the StreamThread
 * -Coordinates the handoff of records between the StreamThread and AyncThreads
 * -The starting and ending point of all async events -- see {@link AsyncEvent}
 */
public class AsyncProcessor<KIn, VIn, KOut, VOut>
    implements Processor<KIn, VIn, KOut, VOut>, FixedKeyProcessor<KIn, VIn, VOut> {

  // Exactly one of these is non-null and the other is null
  private final Processor<KIn, VIn, KOut, VOut> userProcessor;
  private final FixedKeyProcessor<KIn, VIn, VOut> userFixedKeyProcessor;

  private final Map<String, AbstractAsyncStoreBuilder<?, ?, ?>> connectedStoreBuilders;

  // Owned and solely accessed by this StreamThread, simply keeps track of the events
  // that are waiting to be scheduled or are currently "in flight", ie all events
  // for which we received an input record but have not yet finished processing either
  // the input record itself, or any output records that were a side effect of this
  // input record (such as records forwarded to the context or written to a state
  // store during #process).
  // An event is placed into this set when the corresponding record is first passed
  // in to this AsyncProcessor, and is removed from the set when it reaches the
  // DONE state and has completed all input and output execution in full.
  // The StreamThread must wait until this set is empty before proceeding
  // with an offset commit
  private final Set<AsyncEvent> pendingEvents = new HashSet<>();

  // Everything below this line is effectively final and just has to be initialized in #init
  // TODO: extract into class that allows us to make these final, eg an InitializedAsyncProcessor
  //  that doesn't get created until #init is invoked on this processor
  private String logPrefix;
  private Logger log;

  private String streamThreadName;
  private String asyncProcessorName;
  private TaskId taskId;


  private AsyncThreadPool threadPool;
  private FinalizingQueue finalizingQueue;
  private SchedulingQueue<KIn> schedulingQueue;

  private Cancellable punctuator;

  // the context passed to us in init, ie the one created for this task and owned by Kafka Streams
  private ProcessingContext taskContext;

  // the async context owned by the StreamThread that is running this processor/task
  private StreamThreadProcessorContext<KOut, VOut> streamThreadContext;

  private InternalProcessorContext<KOut, VOut> originalContext;

  // Wrap the context handed to the user in the async router, to ensure that
  // subsequent calls to processor context APIs made within the user's #process
  // implementation will be routed to the specific async context corresponding
  // to the thread on which the call was made.
  // Will route to the streamThreadContext when inside the user's #init or #close
  // Will route to the asyncThreadContext belonging to the currently executing
  //   AsyncThread in between those, ie when the user's #process is invoked
  private AsyncUserProcessorContext<KOut, VOut> userContext;

  public static <KIn, VIn, KOut, VOut> AsyncProcessor<KIn, VIn, KOut, VOut> createAsyncProcessor(
      final Processor<KIn, VIn, KOut, VOut> userProcessor,
      final Map<String, AbstractAsyncStoreBuilder<?, ?, ?>> connectedStoreBuilders
  ) {
    return new AsyncProcessor<>(userProcessor, null, connectedStoreBuilders);
  }

  public static <KIn, VIn, VOut> AsyncProcessor<KIn, VIn, KIn, VOut> createAsyncFixedKeyProcessor(
      final FixedKeyProcessor<KIn, VIn, VOut> userProcessor,
      final Map<String, AbstractAsyncStoreBuilder<?, ?, ?>> connectedStoreBuilders
  ) {
    return new AsyncProcessor<>(null, userProcessor, connectedStoreBuilders);
  }

  // Note: the constructor will be called from the main application thread (ie the
  // one that creates/starts the KafkaStreams object) so we have to delay the creation
  // of most objects until #init since (a) that will be invoked by the actual
  // StreamThread processing this, and (b) we need the context supplied to init for
  // some of the setup
  private AsyncProcessor(
      final Processor<KIn, VIn, KOut, VOut> userProcessor,
      final FixedKeyProcessor<KIn, VIn, VOut> userFixedKeyProcessor,
      final Map<String, AbstractAsyncStoreBuilder<?, ?, ?>> connectedStoreBuilders
  ) {
    this.userProcessor = userProcessor;
    this.userFixedKeyProcessor = userFixedKeyProcessor;
    this.connectedStoreBuilders = connectedStoreBuilders;

    if (userProcessor == null && userFixedKeyProcessor == null) {
      throw new IllegalStateException("Both the Processor and FixedKeyProcessor were null");
    } else if (userProcessor != null && userFixedKeyProcessor != null) {
      throw new IllegalStateException("Both the Processor and FixedKeyProcessor were non-null");
    }
  }

  @Override
  public void init(final ProcessorContext<KOut, VOut> context) {

    initFields((InternalProcessorContext<KOut, VOut>) context);

    userProcessor.init(userContext);

    completeInitialization();
  }

  // Note: we have to cast and suppress warnings in this version of #init but
  // not the other due to the KOut parameter being squashed into KIn in the
  // fixed-key version of the processor. However, we know this cast is safe,
  // since by definition KIn and KOut are the same type
  @SuppressWarnings("unchecked")
  @Override
  public void init(final FixedKeyProcessorContext<KIn, VOut> context) {

    initFields((InternalProcessorContext<KOut, VOut>) context);

    userFixedKeyProcessor.init((FixedKeyProcessorContext<KIn, VOut>) userContext);

    completeInitialization();
  }

  /**
   * Performs the first half of initialization by setting all the class fields
   * that have to wait for the context to be passed in to #init to be initialized.
   * Initialization itself is broken up into two stages, field initialization and
   *
   */
  private void initFields(
      final InternalProcessorContext<KOut, VOut> internalContext
  ) {
    this.taskContext = internalContext;

    this.streamThreadName = Thread.currentThread().getName();
    this.taskId = internalContext.taskId();
    this.asyncProcessorName = internalContext.currentNode().name();

    this.logPrefix = String.format(
        "stream-thread [%s] %s[%d] ",
        streamThreadName, asyncProcessorName, taskId.partition()
    );
    this.log = new LogContext(logPrefix).logger(AsyncProcessor.class);
    this.originalContext = internalContext;
    this.userContext = new AsyncUserProcessorContext<>(
        streamThreadName,
        internalContext,
        logPrefix
    );
    this.streamThreadContext = new StreamThreadProcessorContext<>(
        logPrefix,
        originalContext,
        userContext
    );
    userContext.setDelegateForStreamThread(streamThreadContext);

    final ResponsiveConfig configs = ResponsiveConfig.responsiveConfig(userContext.appConfigs());
    final int maxEventsPerKey = configs.getInt(ResponsiveConfig.ASYNC_MAX_EVENTS_PER_KEY_CONFIG);

    this.schedulingQueue = new SchedulingQueue<>(logPrefix, maxEventsPerKey);
    this.finalizingQueue = new FinalizingQueue(logPrefix);

    this.threadPool = getAsyncThreadPool(internalContext, streamThreadName);
<<<<<<< HEAD
    this.threadPool.addProcessor(
        asyncProcessorName,
        taskId.partition(),
        userContext,
        finalizingQueue
    );

    final long punctuationInterval = configs.getLong(ASYNC_FLUSH_INTERVAL_MS_CONFIG);
    this.punctuator = taskContext.schedule(
        Duration.ofMillis(punctuationInterval),
        PunctuationType.WALL_CLOCK_TIME,
        ts -> executeAvailableEvents()
    );
=======
>>>>>>> 6365f78f
  }

  private void completeInitialization() {
    final Map<String, AsyncKeyValueStore<?, ?>> accessedStores =
        streamThreadContext.getAllAsyncStores();

    verifyConnectedStateStores(accessedStores, connectedStoreBuilders);

    registerFlushListenerForStoreBuilders(
        streamThreadName,
        taskId.partition(),
        connectedStoreBuilders.values(),
        this::flushAndAwaitPendingEvents
    );
  }

  @Override
  public void process(final Record<KIn, VIn> record) {
    final AsyncEvent newEvent = new AsyncEvent(
        logPrefix,
        record,
        taskId.partition(),
        extractRecordContext(taskContext),
        taskContext.currentStreamTimeMs(),
        taskContext.currentSystemTimeMs(),
        () -> userProcessor.process(record)
    );

    processNewAsyncEvent(newEvent);
  }

  @Override
  public void process(final FixedKeyRecord<KIn, VIn> record) {
    final AsyncEvent newEvent = new AsyncEvent(
        logPrefix,
        record,
        taskId.partition(),
        extractRecordContext(taskContext),
        taskContext.currentStreamTimeMs(),
        taskContext.currentSystemTimeMs(),
        () -> userFixedKeyProcessor.process(record)
    );

    processNewAsyncEvent(newEvent);
  }

  private void processNewAsyncEvent(final AsyncEvent event) {
    pendingEvents.add(event);

    final KIn eventKey = event.inputRecordKey();
    if (schedulingQueue.keyQueueIsFull(eventKey)) {
      backOffSchedulingQueueForKey(eventKey);
    }

    schedulingQueue.offer(event);
    executeAvailableEvents();
  }

  @SuppressWarnings("unchecked")
  private ProcessorRecordContext extractRecordContext(final ProcessingContext context) {
    // Alternatively we could use the ProcessingContext#recordMetadata and then cast that
    // to a ProcessorRecordContext, but either way a cast somewhere is unavoidable
    return ((InternalProcessorContext<KOut, VOut>) context).recordContext();
  }

  @Override
  public void close() {
    if (!pendingEvents.isEmpty()) {
      // This doesn't necessarily indicate an issue, it just should only ever
      // happen if the task is closed dirty, but unfortunately we can't tell
      // from here whether that was the case. Log a warning here so that it's
      // possible to determine whether something went wrong or not by looking
      // at the complete logs for the task/thread
      log.warn("Closing async processor with {} in-flight events, this should only "
                   + "happen if the task was shut down dirty and not flushed/committed "
                   + "prior to being closed", pendingEvents.size());
    }

    punctuator.cancel();
    threadPool.removeProcessor(asyncProcessorName, taskId.partition());
    unregisterFlushListenerForStoreBuilders(
        streamThreadName,
        taskId.partition(),
        connectedStoreBuilders.values()
    );

    if (userProcessor != null) {
      userProcessor.close();
    } else {
      userFixedKeyProcessor.close();
    }
  }

  private static void unregisterFlushListenerForStoreBuilders(
      final String streamThreadName,
      final int partition,
      final Collection<AbstractAsyncStoreBuilder<?, ?, ?>> asyncStoreBuilders
  ) {
    for (final AbstractAsyncStoreBuilder<?, ?, ?> builder : asyncStoreBuilders) {
      builder.unregisterFlushListenerForPartition(streamThreadName, partition);
    }
  }

  private static void registerFlushListenerForStoreBuilders(
      final String streamThreadName,
      final int partition,
      final Collection<AbstractAsyncStoreBuilder<?, ?, ?>> asyncStoreBuilders,
      final AsyncFlushListener flushPendingEvents
  ) {
    for (final AbstractAsyncStoreBuilder<?, ?, ?> builder : asyncStoreBuilders) {
      builder.registerFlushListenerWithAsyncStore(streamThreadName, partition, flushPendingEvents);
    }
  }

  /**
   * Block on all pending records to be scheduled, executed, and fully complete processing through
   * the topology, as well as all state store operations to be applied. Called at the beginning of
   * each commit, similar to #flushCache
   */
  public void flushAndAwaitPendingEvents() {

    // Make a (non-blocking) pass through the finalizing queue up front, to
    // free up any recently-processed events before we attempt to drain the
    // scheduling queue
    drainFinalizingQueue();

    while (!isCompleted()) {

      // Start by scheduling all unblocked events to hand off any events that
      // were just unblocked by whatever we just finalized
      final int numScheduled = drainSchedulingQueue();

      // Need to finalize at least one event per iteration, otherwise there's no
      // point returning to the scheduling queue since nothing new was unblocked
      final int numFinalized = finalizeAtLeastOneEvent();
      log.debug("Scheduled {} events and finalized {} events",
                numScheduled, numFinalized
      );
    }
  }

  /**
   * Blocking API that guarantees at least one event has been finalized.
   * <p>
   * Drains the finalizing queue to complete any/all events that were already
   * processed and waiting to be finalized. If no events are ready for
   * finalization when this method is called, it will block until the next
   * one becomes available and will finalize that event.
   *
   * @return the number of events that were finalized
   */
  private int finalizeAtLeastOneEvent() {
    final int numFinalized = drainFinalizingQueue();
    if (numFinalized > 0) {
      return numFinalized;
    }

    try {
      final AsyncEvent finalizableEvent = finalizingQueue.waitForNextFinalizableEvent();
      completePendingEvent(finalizableEvent);
      return 1;
    } catch (final Exception e) {
      log.error("Exception caught while waiting for an event to finalize", e);
      throw new StreamsException("Failed to flush async processor", e, taskId);
    }
  }

  /**
   * Executes async events that are in-flight until the SchedulingQueue has
   * adequate space for new events.
   * <p>
   * Applies backpressure before proceeding with a new AsyncEvent ie adding it
   * to the SchedulingQueue. This method waits for new events to finish being
   * processed by the async threads and handed back to the StreamThread for
   * finalization, thus freeing up blocked record(s) that were waiting in the
   * SchedulingQueue and can be moved to the ProcessingQueue for processing.
   */
  private void backOffSchedulingQueueForKey(final KIn key) {
    while (schedulingQueue.keyQueueIsFull(key)) {
      drainSchedulingQueue();

      if (schedulingQueue.keyQueueIsFull(key)) {
        // we may not actually have finalized an event with this key, but we
        // may as well return to the loop start so we can potentially schedule
        // a newly-unblocked event of a different key
        finalizeAtLeastOneEvent();
      }
    }
  }

  /**
   * Does a single, non-blocking pass over all queues to pull any events that are
   * currently available and ready to pick up to transition to the next stage in
   * the async event lifecycle. See {@link AsyncEvent.State} for more details on
   * the lifecycle states and requirements for transition.
   * <p>
   * While this method will execute all events that are returned from the queues
   * when polled, it does not attempt to fully drain the queues and will not
   * re-check the queues. Any events that become unblocked or are added to a
   * given queue while processing the other queues is not guaranteed to be
   * executed in this method invocation.
   * The queues are checked in an order that maximizes overall throughput, and
   * prioritizes moving events through the async processing pipeline over
   * maximizing the number of events we can get through in each call
   * <p>
   * Note: all per-event logging should be at TRACE to avoid spam
   */
  private void executeAvailableEvents() {
    // Start by going through the events waiting to be finalized and finish executing their
    // outputs, if any, so we can mark them complete and potentially free up blocked events
    // waiting to be scheduled.
    final int numFinalized = drainFinalizingQueue();
    log.trace("Finalized {} events", numFinalized);

    // Then we check the scheduling queue and hand everything that is able to be processed
    // off to the processing queue for the AsyncThread to continue from here
    final int numScheduled = drainSchedulingQueue();
    log.trace("Scheduled {} events", numScheduled);
  }

  /**
   * Polls all the available records from the {@link SchedulingQueue}
   * without waiting for any blocked events to become schedulable.
   * Makes a single pass and schedules only the current set of
   * schedulable events.
   * <p>
   * There may be blocked events still waiting in the scheduling queue
   * after each invocation of this method, so the caller should make
   * sure to test whether the scheduling queue is empty after this method
   * returns, if the goal is to schedule all pending events.
   *
   * @return the number of events that were scheduled
   */
  private int drainSchedulingQueue() {
    final List<AsyncEvent> eventsToSchedule = new LinkedList<>();

    while (schedulingQueue.hasProcessableRecord()) {
      final AsyncEvent processableEvent = schedulingQueue.poll();
      processableEvent.transitionToToProcess();
      eventsToSchedule.add(processableEvent);
    }
    final int numScheduled = eventsToSchedule.size();
    if (numScheduled > 0) {
      threadPool.scheduleForProcessing(
          asyncProcessorName,
          taskId.partition(),
          eventsToSchedule,
          finalizingQueue,
          originalContext,
          userContext
      );
    }

    return numScheduled;
  }

  /**
   * Polls all the available records from the {@link FinalizingQueue}
   * without waiting for any new events to arrive. Makes a single pass
   * and completes only the current set of finalizable events, which
   * means there will most likely be pending events still in flight
   * for this processor that will need to be finalized later.
   *
   * @return the number of events that were finalized
   */
  private int drainFinalizingQueue() {
    int count = 0;
    while (!finalizingQueue.isEmpty()) {
      final AsyncEvent event = finalizingQueue.nextFinalizableEvent();
      completePendingEvent(event);
      ++count;
    }
    return count;
  }

  /**
   * Complete processing one pending event.
   * Accepts an event pulled from the {@link FinalizingQueue} and finalizes
   * it before marking the event as done.
   */
  private void completePendingEvent(final AsyncEvent finalizableEvent) {
    preFinalize(finalizableEvent);
    finalize(finalizableEvent);
    postFinalize(finalizableEvent);
  }

  /**
   * Prepare to finalize an event by
   */
  private void preFinalize(final AsyncEvent event) {
    streamThreadContext.prepareToFinalizeEvent(event);
    event.transitionToFinalizing();
  }

  /**
   * Perform finalization of this event by processing output records,
   * ie executing forwards and writes that were intercepted from #process
   */
  private void finalize(final AsyncEvent event) {
    DelayedWrite<?, ?> nextDelayedWrite = event.nextWrite();
    DelayedForward<KOut, VOut> nextDelayedForward = event.nextForward();

    while (nextDelayedWrite != null || nextDelayedForward != null) {

      if (nextDelayedWrite != null) {
        streamThreadContext.executeDelayedWrite(nextDelayedWrite);
      }


      if (nextDelayedForward != null) {
        streamThreadContext.executeDelayedForward(nextDelayedForward);
      }

      nextDelayedWrite = event.nextWrite();
      nextDelayedForward = event.nextForward();
    }
  }

  /**
   * After finalization, the event can be transitioned to {@link AsyncEvent.State#DONE}
   * and cleared from the set of pending events, unblocking that key.
   */
  private void postFinalize(final AsyncEvent event) {
    event.transitionToDone();

    pendingEvents.remove(event);
    schedulingQueue.unblockKey(event.inputRecordKey());
  }

  /**
   * @return true iff all records have been fully processed from start to finish
   */
  private boolean isCompleted() {
    return pendingEvents.isEmpty();
  }

  /**
   * Verify that all the stores accessed by the user via
   * {@link ProcessorContext#getStateStore(String)} during their processor's
   * #init method were connected to the processor following the appropriate
   * procedure for async processors. For more details, see the instructions
   * in the javadocs for {@link AsyncProcessorSupplier}.
   */
  private void verifyConnectedStateStores(
      final Map<String, AsyncKeyValueStore<?, ?>> accessedStores,
      final Map<String, AbstractAsyncStoreBuilder<?, ?, ?>> connectedStores
  ) {
    if (accessedStores.size() != connectedStores.size()) {
      log.error(
          "Number of connected store names is not equal to the number of stores retrieved "
              + "via ProcessorContext#getStateStore during initialization. Make sure to pass "
              + "all state stores used by this processor to the AsyncProcessorSupplier, and "
              + "they are (all) initialized during the Processor#init call before actual "
              + "processing begins. Found {} connected store names and {} actual stores used",
          connectedStores.size(), accessedStores.keySet().size());
      throw new IllegalStateException(
          "Number of actual stores initialized by this processor does not "
              + "match the number of connected store names that were provided "
              + "to the AsyncProcessorSupplier");
    }
  }

  private static AsyncThreadPool getAsyncThreadPool(
      final ProcessingContext context,
      final String streamThreadName
  ) {
    final AsyncThreadPoolRegistry registry = loadAsyncThreadPoolRegistry(
        context.appConfigsWithPrefix(StreamsConfig.MAIN_CONSUMER_PREFIX)
    );

    return registry.asyncThreadPoolForStreamThread(streamThreadName);
  }

}<|MERGE_RESOLUTION|>--- conflicted
+++ resolved
@@ -93,7 +93,6 @@
   private String asyncProcessorName;
   private TaskId taskId;
 
-
   private AsyncThreadPool threadPool;
   private FinalizingQueue finalizingQueue;
   private SchedulingQueue<KIn> schedulingQueue;
@@ -105,8 +104,6 @@
 
   // the async context owned by the StreamThread that is running this processor/task
   private StreamThreadProcessorContext<KOut, VOut> streamThreadContext;
-
-  private InternalProcessorContext<KOut, VOut> originalContext;
 
   // Wrap the context handed to the user in the async router, to ensure that
   // subsequent calls to processor context APIs made within the user's #process
@@ -197,7 +194,6 @@
         streamThreadName, asyncProcessorName, taskId.partition()
     );
     this.log = new LogContext(logPrefix).logger(AsyncProcessor.class);
-    this.originalContext = internalContext;
     this.userContext = new AsyncUserProcessorContext<>(
         streamThreadName,
         internalContext,
@@ -205,34 +201,27 @@
     );
     this.streamThreadContext = new StreamThreadProcessorContext<>(
         logPrefix,
-        originalContext,
+        internalContext,
         userContext
     );
     userContext.setDelegateForStreamThread(streamThreadContext);
 
+    this.threadPool = getAsyncThreadPool(taskContext, streamThreadName);
+
     final ResponsiveConfig configs = ResponsiveConfig.responsiveConfig(userContext.appConfigs());
+    final long punctuationInterval = configs.getLong(ASYNC_FLUSH_INTERVAL_MS_CONFIG);
     final int maxEventsPerKey = configs.getInt(ResponsiveConfig.ASYNC_MAX_EVENTS_PER_KEY_CONFIG);
 
     this.schedulingQueue = new SchedulingQueue<>(logPrefix, maxEventsPerKey);
     this.finalizingQueue = new FinalizingQueue(logPrefix);
 
-    this.threadPool = getAsyncThreadPool(internalContext, streamThreadName);
-<<<<<<< HEAD
-    this.threadPool.addProcessor(
-        asyncProcessorName,
-        taskId.partition(),
-        userContext,
-        finalizingQueue
-    );
-
-    final long punctuationInterval = configs.getLong(ASYNC_FLUSH_INTERVAL_MS_CONFIG);
+
     this.punctuator = taskContext.schedule(
         Duration.ofMillis(punctuationInterval),
         PunctuationType.WALL_CLOCK_TIME,
         ts -> executeAvailableEvents()
     );
-=======
->>>>>>> 6365f78f
+
   }
 
   private void completeInitialization() {
@@ -481,7 +470,7 @@
           taskId.partition(),
           eventsToSchedule,
           finalizingQueue,
-          originalContext,
+          taskContext,
           userContext
       );
     }
