package dev.responsive.kafka.api.async.internals;

import com.google.common.annotations.VisibleForTesting;
import dev.responsive.kafka.api.async.internals.contexts.AsyncThreadProcessorContext;
import dev.responsive.kafka.api.async.internals.contexts.AsyncUserProcessorContext;
import dev.responsive.kafka.api.async.internals.events.AsyncEvent;
import dev.responsive.kafka.api.async.internals.queues.FinalizingQueue;
import java.util.HashMap;
import java.util.List;
import java.util.Map;
import java.util.Objects;
import java.util.Optional;
import java.util.concurrent.BlockingQueue;
import java.util.concurrent.CompletableFuture;
import java.util.concurrent.ConcurrentHashMap;
import java.util.concurrent.ConcurrentMap;
import java.util.concurrent.LinkedBlockingQueue;
import java.util.concurrent.Semaphore;
import java.util.concurrent.ThreadPoolExecutor;
import java.util.concurrent.TimeUnit;
import java.util.concurrent.atomic.AtomicInteger;
import java.util.stream.Collectors;
import org.apache.kafka.common.utils.LogContext;
import org.apache.kafka.streams.processor.api.ProcessingContext;
import org.slf4j.Logger;

public class AsyncThreadPool {
  public static final String ASYNC_THREAD_NAME = "AsyncThread";

  private final Logger log;

  private final ThreadPoolExecutor executor;
  private final Map<InFlightWorkKey, ConcurrentMap<AsyncEvent, InFlightEvent>> inFlight
      = new HashMap<>();
  private final Semaphore queueSemaphore;
  private final BlockingQueue<Runnable> processingQueue;

  // TODO: we don't really need to track this by processor/partition, technically an
  //  error anywhere is fatal for the StreamThread and all processors + all further
  //  processing should shut down ASAP to minimize ALOS overcounting
  private final Map<InFlightWorkKey, Throwable> fatalExceptions = new ConcurrentHashMap<>();

  private final AtomicInteger threadNameIndex = new AtomicInteger(0);

  public AsyncThreadPool(
      final String streamThreadName,
      final int threadPoolSize,
      final int maxQueuedEvents
  ) {
    final LogContext logPrefix
        = new LogContext(String.format("stream-thread [%s] ", streamThreadName));
    this.log = logPrefix.logger(AsyncThreadPool.class);
    this.processingQueue = new LinkedBlockingQueue<>();
    this.queueSemaphore = new Semaphore(maxQueuedEvents);

    this.executor = new ThreadPoolExecutor(
        threadPoolSize,
        maxQueuedEvents,
        Long.MAX_VALUE,
        TimeUnit.DAYS,
        processingQueue,
        r -> {
          final var t = new Thread(r);
          t.setDaemon(true);
          t.setName(generateAsyncThreadName(streamThreadName, threadNameIndex.getAndIncrement()));
          return t;
        }
    );
  }

  public boolean isEmpty(final String processorName, final int partition) {
    final var forTask = inFlight.get(InFlightWorkKey.of(processorName, partition));
    if (forTask == null) {
      log.debug("No in-flight map found for {}[{}]", processorName, partition);
      return true;
    }
    if (log.isTraceEnabled()) {
      log.trace("Found in-flight map for {}[{}]: {}",
          processorName,
          partition,
          forTask.keySet().stream().map(AsyncEvent::toString).collect(Collectors.joining(", "))
      );
    }
    return forTask.isEmpty();
  }

  public void removeProcessor(final String processorName, final int partition) {
    log.debug("Removing {}[{}] from async thread pool", processorName, partition);
    final var key = InFlightWorkKey.of(processorName, partition);
    final Map<AsyncEvent, InFlightEvent> inFlightForTask = inFlight.remove(key);


    if (inFlightForTask != null) {
      log.info("Cancelling {} pending records for {}[{}]",
               inFlightForTask.size(), processorName, partition);
      inFlightForTask.values().forEach(f -> f.future().cancel(true));
    }
  }

  /**
   * @return any uncaught exceptions encountered during processing of input records,
   *         or {@link Optional#empty()} if there are none
   */
  public Optional<Throwable> checkUncaughtExceptions(
      final String processorName,
      final int partition
  ) {
    return Optional.ofNullable(fatalExceptions.get(new InFlightWorkKey(processorName, partition)));

  }

  @VisibleForTesting
  Map<AsyncEvent, InFlightEvent> getInFlight(final String processorName, final int partition) {
    return inFlight.get(InFlightWorkKey.of(processorName, partition));
  }

  /**
   * @return the name for this AsyncThread, formatted by appending the async thread suffix
   *         based on a unique async-thread index i and the base name of the StreamThread
   *         with index n, ie
   *         AsyncThread.getName() --> {clientId}-StreamThread-{n}-AsyncThread-{i}
   */
  private static String generateAsyncThreadName(
      final String streamThreadName,
      final int asyncThreadIndex
  ) {
    return String.format("%s-%s-%d", streamThreadName, ASYNC_THREAD_NAME, asyncThreadIndex);
  }

  /**
   * Schedule a new event for processing. Must be "processable" ie all previous
   * same-key events have cleared.
   * <p>
   * This is a potentially blocking call, as it will wait until the processing queue has
   * enough space to accept a new event.
   */
  public <KOut, VOut> void scheduleForProcessing(
      final String processorName,
      final int partition,
      final List<AsyncEvent> events,
      final FinalizingQueue finalizingQueue,
      final ProcessingContext taskContext,
      final AsyncUserProcessorContext<KOut, VOut> asyncProcessorContext
  ) {
    final var inFlightKey = InFlightWorkKey.of(processorName, partition);
    final var inFlightForTask
        = inFlight.computeIfAbsent(inFlightKey, k -> new ConcurrentHashMap<>());
<<<<<<< HEAD

    for (final AsyncEvent event : events) {
      final var future = CompletableFuture.runAsync(
          new AsyncEventTask<>(event, taskContext, asyncProcessorContext),
=======
    for (final var event : events) {
      try {
        queueSemaphore.acquire();
      } catch (final InterruptedException e) {
        throw new RuntimeException(e);
      }
      final var future = CompletableFuture.runAsync(
          new AsyncEventTask<>(
              event,
              taskContext,
              asyncProcessorContext,
              finalizingQueue,
              queueSemaphore
          ),
>>>>>>> bd173c7b
          executor
      );
      final var inFlightEvent = new InFlightEvent(future);
      inFlightForTask.put(event, inFlightEvent);
<<<<<<< HEAD

      future
          .whenComplete((r, t) -> {
            inFlightForTask.remove(event);
            finalizingQueue.addFinalizableEvent(event);
          })
          .exceptionally(processingException -> {
            inFlightEvent.setError(processingException);
            event.transitionToFailed(processingException);
            finalizingQueue.addFailedEvent(event, processingException);
            return null;
          })
          .exceptionally(processingException -> {
            // do this in separate stage to ensure we always catch a fatal exception, even
            // if we somehow hit another exception in the previous exception handling stage
            fatalExceptions.computeIfAbsent(inFlightKey, k -> processingException);
            return null;
          });
=======
      future.handle((r, t) -> {
        if (t != null) {
          inFlightEvent.setError(t);
        } else {
          inFlightForTask.remove(event);
        }
        return null;
      });
>>>>>>> bd173c7b
    }
  }

  public void shutdown() {
    // todo: make me more orderly, but you get the basic idea
    executor.shutdownNow();
  }

  static class InFlightEvent {
    private final CompletableFuture<Void> future;
    private Throwable error = null;

    private InFlightEvent(final CompletableFuture<Void> future) {
      this.future = future;
    }

    CompletableFuture<Void> future() {
      return future;
    }

    public synchronized Optional<Throwable> error() {
      return Optional.ofNullable(error);
    }

    public synchronized void setError(final Throwable error) {
      this.error = error;
    }
  }

  private static class AsyncEventTask<KOut, VOut> implements Runnable {

    private final AsyncEvent event;
    private final AsyncThreadProcessorContext<KOut, VOut> asyncThreadContext;
    private final AsyncUserProcessorContext<KOut, VOut> wrappingContext;
<<<<<<< HEAD

    private AsyncEventTask(
        final AsyncEvent event,
        final ProcessingContext taskContext,
        final AsyncUserProcessorContext<KOut, VOut> userContext
=======
    private final FinalizingQueue finalizingQueue;
    private final Semaphore queueSemaphore;

    private AsyncEventTask(
        final AsyncEvent event,
        final ProcessingContext originalContext,
        final AsyncUserProcessorContext<KOut, VOut> userContext,
        final FinalizingQueue finalizingQueue,
        final Semaphore queueSemaphore
>>>>>>> bd173c7b
    ) {
      this.event = event;
      this.wrappingContext = userContext;
<<<<<<< HEAD
      this.asyncThreadContext = new AsyncThreadProcessorContext<>(
          taskContext,
          event
      );
=======
      this.finalizingQueue = finalizingQueue;
      this.queueSemaphore = queueSemaphore;
>>>>>>> bd173c7b
    }

    @Override
    public void run() {
<<<<<<< HEAD
      wrappingContext.setDelegateForAsyncThread(asyncThreadContext);
      event.transitionToProcessing();
      event.inputRecordProcessor().run();
      event.transitionToToFinalize();
=======
      try {
        queueSemaphore.release();
        wrappingContext.setDelegateForAsyncThread(new AsyncThreadProcessorContext<>(
                originalContext,
                event
        ));
        event.transitionToProcessing();
        event.inputRecordProcessor().run();
        finalizingQueue.scheduleForFinalization(event);
      } catch (final RuntimeException e) {
        finalizingQueue.scheduleFailedForFinalization(event, e);
      }
>>>>>>> bd173c7b
    }
  }

  // TODO: think of a better name for this class
  private static class InFlightWorkKey {
    private final String processorName;
    private final int partition;

    private InFlightWorkKey(final String processorName, final int partition) {
      this.processorName = processorName;
      this.partition = partition;
    }

    private static InFlightWorkKey of(final String processorName, final int partition) {
      return new InFlightWorkKey(processorName, partition);
    }

    @Override
    public boolean equals(final Object o) {
      if (this == o) {
        return true;
      }
      if (o == null || getClass() != o.getClass()) {
        return false;
      }
      final InFlightWorkKey that = (InFlightWorkKey) o;
      return Objects.equals(processorName, that.processorName)
          && Objects.equals(partition, that.partition);
    }

    @Override
    public int hashCode() {
      return Objects.hash(processorName, partition);
    }
  }
}<|MERGE_RESOLUTION|>--- conflicted
+++ resolved
@@ -145,13 +145,8 @@
     final var inFlightKey = InFlightWorkKey.of(processorName, partition);
     final var inFlightForTask
         = inFlight.computeIfAbsent(inFlightKey, k -> new ConcurrentHashMap<>());
-<<<<<<< HEAD
 
     for (final AsyncEvent event : events) {
-      final var future = CompletableFuture.runAsync(
-          new AsyncEventTask<>(event, taskContext, asyncProcessorContext),
-=======
-    for (final var event : events) {
       try {
         queueSemaphore.acquire();
       } catch (final InterruptedException e) {
@@ -162,15 +157,12 @@
               event,
               taskContext,
               asyncProcessorContext,
-              finalizingQueue,
               queueSemaphore
           ),
->>>>>>> bd173c7b
           executor
       );
       final var inFlightEvent = new InFlightEvent(future);
       inFlightForTask.put(event, inFlightEvent);
-<<<<<<< HEAD
 
       future
           .whenComplete((r, t) -> {
@@ -189,16 +181,6 @@
             fatalExceptions.computeIfAbsent(inFlightKey, k -> processingException);
             return null;
           });
-=======
-      future.handle((r, t) -> {
-        if (t != null) {
-          inFlightEvent.setError(t);
-        } else {
-          inFlightForTask.remove(event);
-        }
-        return null;
-      });
->>>>>>> bd173c7b
     }
   }
 
@@ -233,58 +215,30 @@
     private final AsyncEvent event;
     private final AsyncThreadProcessorContext<KOut, VOut> asyncThreadContext;
     private final AsyncUserProcessorContext<KOut, VOut> wrappingContext;
-<<<<<<< HEAD
+    private final Semaphore queueSemaphore;
 
     private AsyncEventTask(
         final AsyncEvent event,
         final ProcessingContext taskContext,
-        final AsyncUserProcessorContext<KOut, VOut> userContext
-=======
-    private final FinalizingQueue finalizingQueue;
-    private final Semaphore queueSemaphore;
-
-    private AsyncEventTask(
-        final AsyncEvent event,
-        final ProcessingContext originalContext,
         final AsyncUserProcessorContext<KOut, VOut> userContext,
-        final FinalizingQueue finalizingQueue,
         final Semaphore queueSemaphore
->>>>>>> bd173c7b
     ) {
       this.event = event;
       this.wrappingContext = userContext;
-<<<<<<< HEAD
       this.asyncThreadContext = new AsyncThreadProcessorContext<>(
           taskContext,
           event
       );
-=======
-      this.finalizingQueue = finalizingQueue;
       this.queueSemaphore = queueSemaphore;
->>>>>>> bd173c7b
     }
 
     @Override
     public void run() {
-<<<<<<< HEAD
+      queueSemaphore.release();
       wrappingContext.setDelegateForAsyncThread(asyncThreadContext);
       event.transitionToProcessing();
       event.inputRecordProcessor().run();
       event.transitionToToFinalize();
-=======
-      try {
-        queueSemaphore.release();
-        wrappingContext.setDelegateForAsyncThread(new AsyncThreadProcessorContext<>(
-                originalContext,
-                event
-        ));
-        event.transitionToProcessing();
-        event.inputRecordProcessor().run();
-        finalizingQueue.scheduleForFinalization(event);
-      } catch (final RuntimeException e) {
-        finalizingQueue.scheduleFailedForFinalization(event, e);
-      }
->>>>>>> bd173c7b
     }
   }
 
