package dev.responsive.kafka.api.async.internals;

import com.google.common.annotations.VisibleForTesting;
import dev.responsive.kafka.api.async.internals.contexts.AsyncThreadProcessorContext;
import dev.responsive.kafka.api.async.internals.contexts.AsyncUserProcessorContext;
import dev.responsive.kafka.api.async.internals.events.AsyncEvent;
import dev.responsive.kafka.api.async.internals.queues.FinalizingQueue;
import java.util.HashMap;
import java.util.List;
import java.util.Map;
import java.util.Objects;
import java.util.concurrent.ExecutorService;
import java.util.concurrent.Executors;
import java.util.concurrent.Future;
import java.util.concurrent.atomic.AtomicInteger;
import org.apache.kafka.common.utils.LogContext;
import org.apache.kafka.streams.processor.api.ProcessingContext;
import org.slf4j.Logger;

public class AsyncThreadPool {
  private final ExecutorService executorService;
  private final Map<InFlightWorkKey, Map<AsyncEvent, Future<?>>> inFlight = new HashMap<>();

  public static final String ASYNC_THREAD_NAME = "AsyncThread";

  private final Logger log;
<<<<<<< HEAD

  private final String streamThreadName;
  private final QueuedEvents queuedEvents;

  // TODO: start up new threads when existing ones die to maintain the target size
  private final int threadPoolSize;
  private final Map<String, AsyncThread> threadPool;
  private final WriteOnlyProcessingQueue processingQueue;

  public AsyncThreadPool(
      final String streamThreadName,
      final int threadPoolSize,
      final int maxQueuedEvents
  ) {
    this.queuedEvents = new QueuedEvents(maxQueuedEvents);
    this.streamThreadName = streamThreadName;
    this.threadPoolSize = threadPoolSize;
    this.threadPool = new HashMap<>(threadPoolSize);

    this.logPrefix = new LogContext(String.format("stream-thread [%s] ", streamThreadName));
=======
  private final AtomicInteger threadNameIndex = new AtomicInteger(0);

  public AsyncThreadPool(
      final String streamThreadName,
      final int size) {
    final LogContext logPrefix
        = new LogContext(String.format("stream-thread [%s] ", streamThreadName));
>>>>>>> e3ea19c7
    this.log = logPrefix.logger(AsyncThreadPool.class);
    // todo: set the thread names
    executorService = Executors.newFixedThreadPool(size, r -> {
      final var t = new Thread(r);
      t.setDaemon(true);
      t.setName(
          streamThreadName + "-" + ASYNC_THREAD_NAME + "-" + threadNameIndex.getAndIncrement());
      return t;
    });
  }

  @VisibleForTesting
  Map<AsyncEvent, Future<?>> getInFlight(final String processorName, final int partition) {
    return inFlight.get(InFlightWorkKey.of(processorName, partition));
  }

  public void removeProcessor(final String processorName, final int partition) {
    log.info("clean up records for {}:{}", processorName, partition);
    final var key = InFlightWorkKey.of(processorName, partition);
    final Map<AsyncEvent, Future<?>> inFlightForTask = inFlight.remove(key);
    if (inFlightForTask != null) {
      inFlightForTask.values().forEach(f -> f.cancel(true));
    }
  }

  public <KOut, VOut> void scheduleForProcessing(
      final String processorName,
      final int taskId,
      final List<AsyncEvent> events,
      final FinalizingQueue finalizingQueue,
      final ProcessingContext taskContext,
      final AsyncUserProcessorContext<KOut, VOut> asyncProcessorContext
  ) {
    // todo: can also check in-flight for failed tasks
    for (final var e : events) {
      final Future<?> future = executorService.submit(new AsyncEventTask<>(
          e,
          taskContext,
          asyncProcessorContext,
          finalizingQueue));
      final var inFlightKey = InFlightWorkKey.of(processorName, taskId);
      inFlight.putIfAbsent(inFlightKey, new HashMap<>());
      inFlight.get(inFlightKey).put(e, future);
    }
  }

  public void shutdown() {
    // todo: make me more orderly, but you get the basic idea
    executorService.shutdownNow();
  }

  private static class AsyncEventTask<KOut, VOut> implements Runnable {
    private final AsyncEvent event;
    private final ProcessingContext originalContext;
    private final AsyncUserProcessorContext<KOut, VOut> wrappingContext;
    private final FinalizingQueue finalizingQueue;

    private AsyncEventTask(
        final AsyncEvent event,
        final ProcessingContext originalContext,
        final AsyncUserProcessorContext<KOut, VOut> userContext,
        final FinalizingQueue finalizingQueue
    ) {
      this.event = event;
      this.originalContext = originalContext;
      this.wrappingContext = userContext;
      this.finalizingQueue = finalizingQueue;
    }

<<<<<<< HEAD
  public QueuedEvents pendingEvents() {
    return queuedEvents;
  }

  public void scheduleForProcessing(final int partition, final List<AsyncEvent> events) {
    processingQueue.offer(partition, events);
=======
    @Override
    public void run() {
      wrappingContext.setDelegateForAsyncThread(new AsyncThreadProcessorContext<>(
          originalContext,
          event
      ));
      event.transitionToProcessing();
      event.inputRecordProcessor().run();
      finalizingQueue.scheduleForFinalization(event);
    }
>>>>>>> e3ea19c7
  }

  private static class InFlightWorkKey {
    private final String processorName;
    private final int partition;

    private InFlightWorkKey(final String processorName, final int partition) {
      this.processorName = processorName;
      this.partition = partition;
    }

    private static InFlightWorkKey of(final String processorName, final int partition) {
      return new InFlightWorkKey(processorName, partition);
    }

    @Override
    public boolean equals(final Object o) {
      if (this == o) {
        return true;
      }
      if (o == null || getClass() != o.getClass()) {
        return false;
      }
      final InFlightWorkKey that = (InFlightWorkKey) o;
      return Objects.equals(processorName, that.processorName)
          && Objects.equals(partition, that.partition);
    }

    @Override
    public int hashCode() {
      return Objects.hash(processorName, partition);
    }
  }
}<|MERGE_RESOLUTION|>--- conflicted
+++ resolved
@@ -18,56 +18,32 @@
 import org.slf4j.Logger;
 
 public class AsyncThreadPool {
-  private final ExecutorService executorService;
-  private final Map<InFlightWorkKey, Map<AsyncEvent, Future<?>>> inFlight = new HashMap<>();
-
   public static final String ASYNC_THREAD_NAME = "AsyncThread";
 
   private final Logger log;
-<<<<<<< HEAD
 
-  private final String streamThreadName;
+  private final ExecutorService executorService;
+  private final Map<InFlightWorkKey, Map<AsyncEvent, Future<?>>> inFlight = new HashMap<>();
   private final QueuedEvents queuedEvents;
 
-  // TODO: start up new threads when existing ones die to maintain the target size
-  private final int threadPoolSize;
-  private final Map<String, AsyncThread> threadPool;
-  private final WriteOnlyProcessingQueue processingQueue;
+  private final AtomicInteger threadNameIndex = new AtomicInteger(0);
 
   public AsyncThreadPool(
       final String streamThreadName,
       final int threadPoolSize,
       final int maxQueuedEvents
   ) {
-    this.queuedEvents = new QueuedEvents(maxQueuedEvents);
-    this.streamThreadName = streamThreadName;
-    this.threadPoolSize = threadPoolSize;
-    this.threadPool = new HashMap<>(threadPoolSize);
-
-    this.logPrefix = new LogContext(String.format("stream-thread [%s] ", streamThreadName));
-=======
-  private final AtomicInteger threadNameIndex = new AtomicInteger(0);
-
-  public AsyncThreadPool(
-      final String streamThreadName,
-      final int size) {
     final LogContext logPrefix
         = new LogContext(String.format("stream-thread [%s] ", streamThreadName));
->>>>>>> e3ea19c7
     this.log = logPrefix.logger(AsyncThreadPool.class);
-    // todo: set the thread names
-    executorService = Executors.newFixedThreadPool(size, r -> {
+    this.queuedEvents = new QueuedEvents(maxQueuedEvents);
+
+    executorService = Executors.newFixedThreadPool(threadPoolSize, r -> {
       final var t = new Thread(r);
       t.setDaemon(true);
-      t.setName(
-          streamThreadName + "-" + ASYNC_THREAD_NAME + "-" + threadNameIndex.getAndIncrement());
+      t.setName(generateAsyncThreadName(streamThreadName, threadNameIndex.getAndIncrement()));
       return t;
     });
-  }
-
-  @VisibleForTesting
-  Map<AsyncEvent, Future<?>> getInFlight(final String processorName, final int partition) {
-    return inFlight.get(InFlightWorkKey.of(processorName, partition));
   }
 
   public void removeProcessor(final String processorName, final int partition) {
@@ -77,6 +53,24 @@
     if (inFlightForTask != null) {
       inFlightForTask.values().forEach(f -> f.cancel(true));
     }
+  }
+
+  @VisibleForTesting
+  Map<AsyncEvent, Future<?>> getInFlight(final String processorName, final int partition) {
+    return inFlight.get(InFlightWorkKey.of(processorName, partition));
+  }
+
+  /**
+   * @return the name for this AsyncThread, formatted by appending the async thread suffix
+   *         based on a unique async-thread index i and the base name of the StreamThread
+   *         with index n, ie
+   *         AsyncThread.getName() --> {clientId}-StreamThread-{n}-AsyncThread-{i}
+   */
+  private static String generateAsyncThreadName(
+      final String streamThreadName,
+      final int asyncThreadIndex
+  ) {
+    return String.format("%s-%s-%d", streamThreadName, ASYNC_THREAD_NAME, asyncThreadIndex);
   }
 
   public <KOut, VOut> void scheduleForProcessing(
@@ -98,6 +92,10 @@
       inFlight.putIfAbsent(inFlightKey, new HashMap<>());
       inFlight.get(inFlightKey).put(e, future);
     }
+  }
+
+  public QueuedEvents pendingEvents() {
+    return queuedEvents;
   }
 
   public void shutdown() {
@@ -123,14 +121,6 @@
       this.finalizingQueue = finalizingQueue;
     }
 
-<<<<<<< HEAD
-  public QueuedEvents pendingEvents() {
-    return queuedEvents;
-  }
-
-  public void scheduleForProcessing(final int partition, final List<AsyncEvent> events) {
-    processingQueue.offer(partition, events);
-=======
     @Override
     public void run() {
       wrappingContext.setDelegateForAsyncThread(new AsyncThreadProcessorContext<>(
@@ -141,7 +131,6 @@
       event.inputRecordProcessor().run();
       finalizingQueue.scheduleForFinalization(event);
     }
->>>>>>> e3ea19c7
   }
 
   private static class InFlightWorkKey {
