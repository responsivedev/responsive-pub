--- conflicted
+++ resolved
@@ -165,6 +165,17 @@
   private static final String SUBPARTITION_HASHER_DOC = "Hasher to use for sub-partitioning.";
   private static final Class<?> SUBPARTITION_HASHER_DEFAULT = Murmur3Hasher.class;
 
+  public static final String MONGO_COLLECTION_SHARDING_ENABLED_CONFIG = "responsive.mongo.collection.sharding.enabled";
+  private static final boolean MONGO_COLLECTION_SHARDING_ENABLED_DEFAULT = false;
+  private static final String MONGO_COLLECTION_SHARDING_ENABLED_DOC = "Toggles use of sharded collections. Set "
+      + "this to true when running against a sharded mongo cluster, to shard a collection across multiple mongo "
+      + "replica sets.";
+
+  public static final String MONGO_COLLECTION_SHARDING_CHUNKS_CONFIG = "responsive.mongo.collection.sharding.chunks";
+  private static final int MONGO_COLLECTION_SHARDING_CHUNKS_DEFAULT = 4;
+  private static final String MONGO_COLLECTION_SHARDING_CHUNKS_DOC = "For sharded collections, sets the number of "
+      + "initial chunks to create the collection with.";
+
 
   // ------------------ WindowStore configurations ----------------------
 
@@ -176,7 +187,6 @@
       + "with for best results. However it is important to note that this cannot be changed for "
       + "an active application. Messing with this can corrupt existing state!";
 
-<<<<<<< HEAD
   public static final String WINDOW_BLOOM_FILTER_COUNT_CONFIG = "responsive.window.bloom.filter.count";
   private static final int WINDOW_BLOOM_FILTER_COUNT_DEFAULT = 0;
   private static final String WINDOW_BLOOM_FILTER_COUNT_DOC = "How many of the most recent windows to "
@@ -201,18 +211,6 @@
       + "positive percentage for the WindowStore bloom filters. A smaller value means fewer unnecessary "
       + "lookups but requires more heap memory";
 
-=======
-  public static final String MONGO_COLLECTION_SHARDING_ENABLED_CONFIG = "responsive.mongo.collection.sharding.enabled";
-  private static final boolean MONGO_COLLECTION_SHARDING_ENABLED_DEFAULT = false;
-  private static final String MONGO_COLLECTION_SHARDING_ENABLED_DOC = "Toggles use of sharded collections. Set "
-      + "this to true when running against a sharded mongo cluster, to shard a collection across multiple mongo "
-      + "replica sets.";
-
-  public static final String MONGO_COLLECTION_SHARDING_CHUNKS_CONFIG = "responsive.mongo.collection.sharding.chunks";
-  private static final int MONGO_COLLECTION_SHARDING_CHUNKS_DEFAULT = 4;
-  private static final String MONGO_COLLECTION_SHARDING_CHUNKS_DOC = "For sharded collections, sets the number of "
-      + "initial chunks to create the collection with.";
->>>>>>> 148f7ef8
 
   // ------------------ StreamsConfig overrides ----------------------
 
@@ -368,13 +366,24 @@
           Importance.LOW,
           REMOTE_TABLE_CHECK_INTERVAL_MS_DOC
       ).define(
+          MONGO_COLLECTION_SHARDING_ENABLED_CONFIG,
+          Type.BOOLEAN,
+          MONGO_COLLECTION_SHARDING_ENABLED_DEFAULT,
+          Importance.LOW,
+          MONGO_COLLECTION_SHARDING_ENABLED_DOC
+      ).define(
+          MONGO_COLLECTION_SHARDING_CHUNKS_CONFIG,
+          Type.INT,
+          MONGO_COLLECTION_SHARDING_CHUNKS_DEFAULT,
+          Importance.LOW,
+          MONGO_COLLECTION_SHARDING_CHUNKS_DOC
+      ).define(
           MONGO_WINDOWED_KEY_TIMESTAMP_FIRST_CONFIG,
           Type.BOOLEAN,
           MONGO_WINDOWED_KEY_TIMESTAMP_FIRST_DEFAULT,
           Importance.LOW,
           MONGO_WINDOWED_KEY_TIMESTAMP_FIRST_DOC
       ).define(
-<<<<<<< HEAD
           WINDOW_BLOOM_FILTER_COUNT_CONFIG,
           Type.INT,
           WINDOW_BLOOM_FILTER_COUNT_DEFAULT,
@@ -393,19 +402,6 @@
           WINDOW_BLOOM_FILTER_FPP_DEFAULT,
           Importance.LOW,
           WINDOW_BLOOM_FILTER_FPP_DOC
-=======
-          MONGO_COLLECTION_SHARDING_ENABLED_CONFIG,
-          Type.BOOLEAN,
-          MONGO_COLLECTION_SHARDING_ENABLED_DEFAULT,
-          Importance.LOW,
-          MONGO_COLLECTION_SHARDING_ENABLED_DOC
-      ).define(
-          MONGO_COLLECTION_SHARDING_CHUNKS_CONFIG,
-          Type.INT,
-          MONGO_COLLECTION_SHARDING_CHUNKS_DEFAULT,
-          Importance.LOW,
-          MONGO_COLLECTION_SHARDING_CHUNKS_DOC
->>>>>>> 148f7ef8
       );
 
   /**
