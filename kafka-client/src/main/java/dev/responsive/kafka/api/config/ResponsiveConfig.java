--- conflicted
+++ resolved
@@ -204,18 +204,6 @@
   private static final String SUBPARTITION_HASHER_DOC = "Hasher to use for sub-partitioning.";
   private static final Class<?> SUBPARTITION_HASHER_DEFAULT = Murmur3Hasher.class;
 
-<<<<<<< HEAD
-  public static final String MONGO_COLLECTION_SHARDING_ENABLED_CONFIG = "responsive.mongo.collection.sharding.enabled";
-  private static final boolean MONGO_COLLECTION_SHARDING_ENABLED_DEFAULT = false;
-  private static final String MONGO_COLLECTION_SHARDING_ENABLED_DOC = "Toggles use of sharded collections. Set "
-      + "this to true when running against a sharded mongo cluster, to shard a collection across multiple mongo "
-      + "replica sets.";
-
-  public static final String MONGO_COLLECTION_SHARDING_CHUNKS_CONFIG = "responsive.mongo.collection.sharding.chunks";
-  private static final int MONGO_COLLECTION_SHARDING_CHUNKS_DEFAULT = 4;
-  private static final String MONGO_COLLECTION_SHARDING_CHUNKS_DOC = "For sharded collections, sets the number of "
-      + "initial chunks to create the collection with.";
-
   public static final String ASYNC_THREAD_POOL_SIZE_CONFIG = "responsive.async.thread.pool.size";
   private static final int ASYNC_THREAD_POOL_SIZE_DEFAULT = 0;
   private static final String ASYNC_THREAD_POOL_SIZE_DOC = "The number of async processing threads to "
@@ -223,8 +211,6 @@
       + "will not be enabled. Setting this to a positive integer will enable async processing, but only if "
       + "there is at least one AsyncProcessor in the topology. See javadocs for AsyncProcessorSupplier for details.";
 
-=======
->>>>>>> 78e1734e
 
   // ------------------ WindowStore configurations ----------------------
 
